sets Deployment annotations when specified if action is Upgrade:
  1: |
    apiVersion: apps/v1
    kind: Deployment
    metadata:
      annotations:
        kubernetes.io/deployment: test-annotation
        kubernetes.io/deployment-different: 3
      labels:
        app: RELEASE-NAME
      name: RELEASE-NAME
      namespace: NAMESPACE
    spec:
      replicas: 1
      selector:
        matchLabels:
          app: RELEASE-NAME
      template:
        metadata:
          annotations:
            checksum/config: e2a099e6eeb24c94a395c55fa6cc7ba6cbf4502ab9ed6e9c47233adc40b7927e
            kubernetes.io/pod: test-annotation
            kubernetes.io/pod-different: 4
          labels:
            app: RELEASE-NAME
        spec:
          containers:
          - args:
            - --diag-addr=0.0.0.0:3000
            env:
            - name: TELEPORT_INSTALL_METHOD_HELM_KUBE_AGENT
              value: "true"
            image: public.ecr.aws/gravitational/teleport-distroless:16.0.0-dev.noah.tbotimg.3
            imagePullPolicy: IfNotPresent
            livenessProbe:
              failureThreshold: 6
              httpGet:
                path: /healthz
                port: diag
              initialDelaySeconds: 5
              periodSeconds: 5
              timeoutSeconds: 1
            name: teleport
            ports:
            - containerPort: 3000
              name: diag
              protocol: TCP
            readinessProbe:
              failureThreshold: 12
              httpGet:
                path: /readyz
                port: diag
              initialDelaySeconds: 5
              periodSeconds: 5
              timeoutSeconds: 1
            securityContext:
              allowPrivilegeEscalation: false
              capabilities:
                drop:
                - ALL
              readOnlyRootFilesystem: true
              runAsNonRoot: true
              runAsUser: 9807
              seccompProfile:
                type: RuntimeDefault
            volumeMounts:
            - mountPath: /etc/teleport
              name: config
              readOnly: true
            - mountPath: /etc/teleport-secrets
              name: auth-token
              readOnly: true
            - mountPath: /var/lib/teleport
              name: data
          securityContext:
            fsGroup: 9807
          serviceAccountName: RELEASE-NAME
          volumes:
          - configMap:
              name: RELEASE-NAME
            name: config
          - name: auth-token
            secret:
              secretName: teleport-kube-agent-join-token
          - emptyDir: {}
            name: data
sets Deployment labels when specified if action is Upgrade:
  1: |
    replicas: 1
    selector:
      matchLabels:
        app: RELEASE-NAME
    template:
      metadata:
        annotations:
          checksum/config: 759fbcfcd1e9750bb5682ac3777c0e6146b5228d7ae9bba03136f7989eafd12d
        labels:
          app: RELEASE-NAME
          app.kubernetes.io/name: teleport-kube-agent
          resource: pod
      spec:
        containers:
        - args:
          - --diag-addr=0.0.0.0:3000
          env:
          - name: TELEPORT_INSTALL_METHOD_HELM_KUBE_AGENT
            value: "true"
          image: public.ecr.aws/gravitational/teleport-distroless:16.0.0-dev.noah.tbotimg.3
          imagePullPolicy: IfNotPresent
          livenessProbe:
            failureThreshold: 6
            httpGet:
              path: /healthz
              port: diag
            initialDelaySeconds: 5
            periodSeconds: 5
            timeoutSeconds: 1
          name: teleport
          ports:
          - containerPort: 3000
            name: diag
            protocol: TCP
          readinessProbe:
            failureThreshold: 12
            httpGet:
              path: /readyz
              port: diag
            initialDelaySeconds: 5
            periodSeconds: 5
            timeoutSeconds: 1
          securityContext:
            allowPrivilegeEscalation: false
            capabilities:
              drop:
              - ALL
            readOnlyRootFilesystem: true
            runAsNonRoot: true
            runAsUser: 9807
            seccompProfile:
              type: RuntimeDefault
          volumeMounts:
          - mountPath: /etc/teleport
            name: config
            readOnly: true
          - mountPath: /etc/teleport-secrets
            name: auth-token
            readOnly: true
          - mountPath: /var/lib/teleport
            name: data
        securityContext:
          fsGroup: 9807
        serviceAccountName: RELEASE-NAME
        volumes:
        - configMap:
            name: RELEASE-NAME
          name: config
        - name: auth-token
          secret:
            secretName: teleport-kube-agent-join-token
        - emptyDir: {}
          name: data
sets Pod annotations when specified if action is Upgrade:
  1: |
    containers:
    - args:
      - --diag-addr=0.0.0.0:3000
      env:
      - name: TELEPORT_INSTALL_METHOD_HELM_KUBE_AGENT
        value: "true"
      image: public.ecr.aws/gravitational/teleport-distroless:16.0.0-dev.noah.tbotimg.3
      imagePullPolicy: IfNotPresent
      livenessProbe:
        failureThreshold: 6
        httpGet:
          path: /healthz
          port: diag
        initialDelaySeconds: 5
        periodSeconds: 5
        timeoutSeconds: 1
      name: teleport
      ports:
      - containerPort: 3000
        name: diag
        protocol: TCP
      readinessProbe:
        failureThreshold: 12
        httpGet:
          path: /readyz
          port: diag
        initialDelaySeconds: 5
        periodSeconds: 5
        timeoutSeconds: 1
      securityContext:
        allowPrivilegeEscalation: false
        capabilities:
          drop:
          - ALL
        readOnlyRootFilesystem: true
        runAsNonRoot: true
        runAsUser: 9807
        seccompProfile:
          type: RuntimeDefault
      volumeMounts:
      - mountPath: /etc/teleport
        name: config
        readOnly: true
      - mountPath: /etc/teleport-secrets
        name: auth-token
        readOnly: true
      - mountPath: /var/lib/teleport
        name: data
    securityContext:
      fsGroup: 9807
    serviceAccountName: RELEASE-NAME
    volumes:
    - configMap:
        name: RELEASE-NAME
      name: config
    - name: auth-token
      secret:
        secretName: teleport-kube-agent-join-token
    - emptyDir: {}
      name: data
sets Pod labels when specified if action is Upgrade:
  1: |
    containers:
    - args:
      - --diag-addr=0.0.0.0:3000
      env:
      - name: TELEPORT_INSTALL_METHOD_HELM_KUBE_AGENT
        value: "true"
      image: public.ecr.aws/gravitational/teleport-distroless:16.0.0-dev.noah.tbotimg.3
      imagePullPolicy: IfNotPresent
      livenessProbe:
        failureThreshold: 6
        httpGet:
          path: /healthz
          port: diag
        initialDelaySeconds: 5
        periodSeconds: 5
        timeoutSeconds: 1
      name: teleport
      ports:
      - containerPort: 3000
        name: diag
        protocol: TCP
      readinessProbe:
        failureThreshold: 12
        httpGet:
          path: /readyz
          port: diag
        initialDelaySeconds: 5
        periodSeconds: 5
        timeoutSeconds: 1
      securityContext:
        allowPrivilegeEscalation: false
        capabilities:
          drop:
          - ALL
        readOnlyRootFilesystem: true
        runAsNonRoot: true
        runAsUser: 9807
        seccompProfile:
          type: RuntimeDefault
      volumeMounts:
      - mountPath: /etc/teleport
        name: config
        readOnly: true
      - mountPath: /etc/teleport-secrets
        name: auth-token
        readOnly: true
      - mountPath: /var/lib/teleport
        name: data
    securityContext:
      fsGroup: 9807
    serviceAccountName: RELEASE-NAME
    volumes:
    - configMap:
        name: RELEASE-NAME
      name: config
    - name: auth-token
      secret:
        secretName: teleport-kube-agent-join-token
    - emptyDir: {}
      name: data
sets by default a container security context if action is Upgrade:
  1: |
    allowPrivilegeEscalation: false
    capabilities:
      drop:
      - ALL
    readOnlyRootFilesystem: true
    runAsNonRoot: true
    runAsUser: 9807
    seccompProfile:
      type: RuntimeDefault
  2: |
    allowPrivilegeEscalation: false
    capabilities:
      drop:
      - ALL
    readOnlyRootFilesystem: true
    runAsNonRoot: true
    runAsUser: 9807
    seccompProfile:
      type: RuntimeDefault
should add emptyDir for data when existingDataVolume is not set if action is Upgrade:
  1: |
    containers:
    - args:
      - --diag-addr=0.0.0.0:3000
      env:
      - name: TELEPORT_INSTALL_METHOD_HELM_KUBE_AGENT
        value: "true"
      image: public.ecr.aws/gravitational/teleport-distroless:16.0.0-dev.noah.tbotimg.3
      imagePullPolicy: IfNotPresent
      livenessProbe:
        failureThreshold: 6
        httpGet:
          path: /healthz
          port: diag
        initialDelaySeconds: 5
        periodSeconds: 5
        timeoutSeconds: 1
      name: teleport
      ports:
      - containerPort: 3000
        name: diag
        protocol: TCP
      readinessProbe:
        failureThreshold: 12
        httpGet:
          path: /readyz
          port: diag
        initialDelaySeconds: 5
        periodSeconds: 5
        timeoutSeconds: 1
      securityContext:
        allowPrivilegeEscalation: false
        capabilities:
          drop:
          - ALL
        readOnlyRootFilesystem: true
        runAsNonRoot: true
        runAsUser: 9807
        seccompProfile:
          type: RuntimeDefault
      volumeMounts:
      - mountPath: /etc/teleport
        name: config
        readOnly: true
      - mountPath: /etc/teleport-secrets
        name: auth-token
        readOnly: true
      - mountPath: /var/lib/teleport
        name: data
    securityContext:
      fsGroup: 9807
    serviceAccountName: RELEASE-NAME
    volumes:
    - configMap:
        name: RELEASE-NAME
      name: config
    - name: auth-token
      secret:
        secretName: teleport-kube-agent-join-token
    - emptyDir: {}
      name: data
should add insecureSkipProxyTLSVerify to args when set in values if action is Upgrade:
  1: |
    containers:
    - args:
      - --diag-addr=0.0.0.0:3000
      - --insecure
      env:
      - name: TELEPORT_INSTALL_METHOD_HELM_KUBE_AGENT
        value: "true"
      image: public.ecr.aws/gravitational/teleport-distroless:16.0.0-dev.noah.tbotimg.3
      imagePullPolicy: IfNotPresent
      livenessProbe:
        failureThreshold: 6
        httpGet:
          path: /healthz
          port: diag
        initialDelaySeconds: 5
        periodSeconds: 5
        timeoutSeconds: 1
      name: teleport
      ports:
      - containerPort: 3000
        name: diag
        protocol: TCP
      readinessProbe:
        failureThreshold: 12
        httpGet:
          path: /readyz
          port: diag
        initialDelaySeconds: 5
        periodSeconds: 5
        timeoutSeconds: 1
      securityContext:
        allowPrivilegeEscalation: false
        capabilities:
          drop:
          - ALL
        readOnlyRootFilesystem: true
        runAsNonRoot: true
        runAsUser: 9807
        seccompProfile:
          type: RuntimeDefault
      volumeMounts:
      - mountPath: /etc/teleport
        name: config
        readOnly: true
      - mountPath: /etc/teleport-secrets
        name: auth-token
        readOnly: true
      - mountPath: /var/lib/teleport
        name: data
    securityContext:
      fsGroup: 9807
    serviceAccountName: RELEASE-NAME
    volumes:
    - configMap:
        name: RELEASE-NAME
      name: config
    - name: auth-token
      secret:
        secretName: teleport-kube-agent-join-token
    - emptyDir: {}
      name: data
should correctly configure existingDataVolume when set if action is Upgrade:
  1: |
    containers:
    - args:
      - --diag-addr=0.0.0.0:3000
      env:
      - name: TELEPORT_INSTALL_METHOD_HELM_KUBE_AGENT
        value: "true"
      image: public.ecr.aws/gravitational/teleport-distroless:16.0.0-dev.noah.tbotimg.3
      imagePullPolicy: IfNotPresent
      livenessProbe:
        failureThreshold: 6
        httpGet:
          path: /healthz
          port: diag
        initialDelaySeconds: 5
        periodSeconds: 5
        timeoutSeconds: 1
      name: teleport
      ports:
      - containerPort: 3000
        name: diag
        protocol: TCP
      readinessProbe:
        failureThreshold: 12
        httpGet:
          path: /readyz
          port: diag
        initialDelaySeconds: 5
        periodSeconds: 5
        timeoutSeconds: 1
      securityContext:
        allowPrivilegeEscalation: false
        capabilities:
          drop:
          - ALL
        readOnlyRootFilesystem: true
        runAsNonRoot: true
        runAsUser: 9807
        seccompProfile:
          type: RuntimeDefault
      volumeMounts:
      - mountPath: /etc/teleport
        name: config
        readOnly: true
      - mountPath: /etc/teleport-secrets
        name: auth-token
        readOnly: true
      - mountPath: /var/lib/teleport
        name: teleport-kube-agent-data
    securityContext:
      fsGroup: 9807
    serviceAccountName: RELEASE-NAME
    volumes:
    - configMap:
        name: RELEASE-NAME
      name: config
    - name: auth-token
      secret:
        secretName: teleport-kube-agent-join-token
should expose diag port if action is Upgrade:
  1: |
    containers:
    - args:
      - --diag-addr=0.0.0.0:3000
      env:
      - name: TELEPORT_INSTALL_METHOD_HELM_KUBE_AGENT
        value: "true"
      image: public.ecr.aws/gravitational/teleport-distroless:16.0.0-dev.noah.tbotimg.3
      imagePullPolicy: IfNotPresent
      livenessProbe:
        failureThreshold: 6
        httpGet:
          path: /healthz
          port: diag
        initialDelaySeconds: 5
        periodSeconds: 5
        timeoutSeconds: 1
      name: teleport
      ports:
      - containerPort: 3000
        name: diag
        protocol: TCP
      readinessProbe:
        failureThreshold: 12
        httpGet:
          path: /readyz
          port: diag
        initialDelaySeconds: 5
        periodSeconds: 5
        timeoutSeconds: 1
      securityContext:
        allowPrivilegeEscalation: false
        capabilities:
          drop:
          - ALL
        readOnlyRootFilesystem: true
        runAsNonRoot: true
        runAsUser: 9807
        seccompProfile:
          type: RuntimeDefault
      volumeMounts:
      - mountPath: /etc/teleport
        name: config
        readOnly: true
      - mountPath: /etc/teleport-secrets
        name: auth-token
        readOnly: true
      - mountPath: /var/lib/teleport
        name: data
    securityContext:
      fsGroup: 9807
    serviceAccountName: RELEASE-NAME
    volumes:
    - configMap:
        name: RELEASE-NAME
      name: config
    - name: auth-token
      secret:
        secretName: teleport-kube-agent-join-token
    - emptyDir: {}
      name: data
should have multiple replicas when replicaCount is set (using .replicaCount, deprecated) if action is Upgrade:
  1: |
    affinity:
      podAntiAffinity:
        preferredDuringSchedulingIgnoredDuringExecution:
        - podAffinityTerm:
            labelSelector:
              matchExpressions:
              - key: app
                operator: In
                values:
                - RELEASE-NAME
            topologyKey: kubernetes.io/hostname
          weight: 50
    containers:
    - args:
      - --diag-addr=0.0.0.0:3000
      env:
      - name: TELEPORT_INSTALL_METHOD_HELM_KUBE_AGENT
        value: "true"
      image: public.ecr.aws/gravitational/teleport-distroless:16.0.0-dev.noah.tbotimg.3
      imagePullPolicy: IfNotPresent
      livenessProbe:
        failureThreshold: 6
        httpGet:
          path: /healthz
          port: diag
        initialDelaySeconds: 5
        periodSeconds: 5
        timeoutSeconds: 1
      name: teleport
      ports:
      - containerPort: 3000
        name: diag
        protocol: TCP
      readinessProbe:
        failureThreshold: 12
        httpGet:
          path: /readyz
          port: diag
        initialDelaySeconds: 5
        periodSeconds: 5
        timeoutSeconds: 1
      securityContext:
        allowPrivilegeEscalation: false
        capabilities:
          drop:
          - ALL
        readOnlyRootFilesystem: true
        runAsNonRoot: true
        runAsUser: 9807
        seccompProfile:
          type: RuntimeDefault
      volumeMounts:
      - mountPath: /etc/teleport
        name: config
        readOnly: true
      - mountPath: /etc/teleport-secrets
        name: auth-token
        readOnly: true
      - mountPath: /var/lib/teleport
        name: data
    securityContext:
      fsGroup: 9807
    serviceAccountName: RELEASE-NAME
    volumes:
    - configMap:
        name: RELEASE-NAME
      name: config
    - name: auth-token
      secret:
        secretName: teleport-kube-agent-join-token
    - emptyDir: {}
      name: data
should have multiple replicas when replicaCount is set (using highAvailability.replicaCount) if action is Upgrade:
  1: |
    affinity:
      podAntiAffinity:
        preferredDuringSchedulingIgnoredDuringExecution:
        - podAffinityTerm:
            labelSelector:
              matchExpressions:
              - key: app
                operator: In
                values:
                - RELEASE-NAME
            topologyKey: kubernetes.io/hostname
          weight: 50
    containers:
    - args:
      - --diag-addr=0.0.0.0:3000
      env:
      - name: TELEPORT_INSTALL_METHOD_HELM_KUBE_AGENT
        value: "true"
      image: public.ecr.aws/gravitational/teleport-distroless:16.0.0-dev.noah.tbotimg.3
      imagePullPolicy: IfNotPresent
      livenessProbe:
        failureThreshold: 6
        httpGet:
          path: /healthz
          port: diag
        initialDelaySeconds: 5
        periodSeconds: 5
        timeoutSeconds: 1
      name: teleport
      ports:
      - containerPort: 3000
        name: diag
        protocol: TCP
      readinessProbe:
        failureThreshold: 12
        httpGet:
          path: /readyz
          port: diag
        initialDelaySeconds: 5
        periodSeconds: 5
        timeoutSeconds: 1
      securityContext:
        allowPrivilegeEscalation: false
        capabilities:
          drop:
          - ALL
        readOnlyRootFilesystem: true
        runAsNonRoot: true
        runAsUser: 9807
        seccompProfile:
          type: RuntimeDefault
      volumeMounts:
      - mountPath: /etc/teleport
        name: config
        readOnly: true
      - mountPath: /etc/teleport-secrets
        name: auth-token
        readOnly: true
      - mountPath: /var/lib/teleport
        name: data
    securityContext:
      fsGroup: 9807
    serviceAccountName: RELEASE-NAME
    volumes:
    - configMap:
        name: RELEASE-NAME
      name: config
    - name: auth-token
      secret:
        secretName: teleport-kube-agent-join-token
    - emptyDir: {}
      name: data
should have one replica when replicaCount is not set if action is Upgrade:
  1: |
    containers:
    - args:
      - --diag-addr=0.0.0.0:3000
      env:
      - name: TELEPORT_INSTALL_METHOD_HELM_KUBE_AGENT
        value: "true"
      image: public.ecr.aws/gravitational/teleport-distroless:16.0.0-dev.noah.tbotimg.3
      imagePullPolicy: IfNotPresent
      livenessProbe:
        failureThreshold: 6
        httpGet:
          path: /healthz
          port: diag
        initialDelaySeconds: 5
        periodSeconds: 5
        timeoutSeconds: 1
      name: teleport
      ports:
      - containerPort: 3000
        name: diag
        protocol: TCP
      readinessProbe:
        failureThreshold: 12
        httpGet:
          path: /readyz
          port: diag
        initialDelaySeconds: 5
        periodSeconds: 5
        timeoutSeconds: 1
      securityContext:
        allowPrivilegeEscalation: false
        capabilities:
          drop:
          - ALL
        readOnlyRootFilesystem: true
        runAsNonRoot: true
        runAsUser: 9807
        seccompProfile:
          type: RuntimeDefault
      volumeMounts:
      - mountPath: /etc/teleport
        name: config
        readOnly: true
      - mountPath: /etc/teleport-secrets
        name: auth-token
        readOnly: true
      - mountPath: /var/lib/teleport
        name: data
    securityContext:
      fsGroup: 9807
    serviceAccountName: RELEASE-NAME
    volumes:
    - configMap:
        name: RELEASE-NAME
      name: config
    - name: auth-token
      secret:
        secretName: teleport-kube-agent-join-token
    - emptyDir: {}
      name: data
should mount extraVolumes and extraVolumeMounts if action is Upgrade:
  1: |
    containers:
    - args:
      - --diag-addr=0.0.0.0:3000
      env:
      - name: TELEPORT_INSTALL_METHOD_HELM_KUBE_AGENT
        value: "true"
      image: public.ecr.aws/gravitational/teleport-distroless:16.0.0-dev.noah.tbotimg.3
      imagePullPolicy: IfNotPresent
      livenessProbe:
        failureThreshold: 6
        httpGet:
          path: /healthz
          port: diag
        initialDelaySeconds: 5
        periodSeconds: 5
        timeoutSeconds: 1
      name: teleport
      ports:
      - containerPort: 3000
        name: diag
        protocol: TCP
      readinessProbe:
        failureThreshold: 12
        httpGet:
          path: /readyz
          port: diag
        initialDelaySeconds: 5
        periodSeconds: 5
        timeoutSeconds: 1
      securityContext:
        allowPrivilegeEscalation: false
        capabilities:
          drop:
          - ALL
        readOnlyRootFilesystem: true
        runAsNonRoot: true
        runAsUser: 9807
        seccompProfile:
          type: RuntimeDefault
      volumeMounts:
      - mountPath: /etc/teleport
        name: config
        readOnly: true
      - mountPath: /etc/teleport-secrets
        name: auth-token
        readOnly: true
      - mountPath: /var/lib/teleport
        name: data
      - mountPath: /path/to/mount
        name: my-mount
    securityContext:
      fsGroup: 9807
    serviceAccountName: RELEASE-NAME
    volumes:
    - configMap:
        name: RELEASE-NAME
      name: config
    - name: auth-token
      secret:
        secretName: teleport-kube-agent-join-token
    - emptyDir: {}
      name: data
    - name: my-mount
      secret:
        secretName: mySecret
should mount tls.existingCASecretName and set environment when set in values if action is Upgrade:
  1: |
    containers:
    - args:
      - --diag-addr=0.0.0.0:3000
      env:
      - name: TELEPORT_INSTALL_METHOD_HELM_KUBE_AGENT
        value: "true"
      - name: SSL_CERT_FILE
        value: /etc/teleport-tls-ca/ca.pem
      image: public.ecr.aws/gravitational/teleport-distroless:16.0.0-dev.noah.tbotimg.3
      imagePullPolicy: IfNotPresent
      livenessProbe:
        failureThreshold: 6
        httpGet:
          path: /healthz
          port: diag
        initialDelaySeconds: 5
        periodSeconds: 5
        timeoutSeconds: 1
      name: teleport
      ports:
      - containerPort: 3000
        name: diag
        protocol: TCP
      readinessProbe:
        failureThreshold: 12
        httpGet:
          path: /readyz
          port: diag
        initialDelaySeconds: 5
        periodSeconds: 5
        timeoutSeconds: 1
      securityContext:
        allowPrivilegeEscalation: false
        capabilities:
          drop:
          - ALL
        readOnlyRootFilesystem: true
        runAsNonRoot: true
        runAsUser: 9807
        seccompProfile:
          type: RuntimeDefault
      volumeMounts:
      - mountPath: /etc/teleport
        name: config
        readOnly: true
      - mountPath: /etc/teleport-secrets
        name: auth-token
        readOnly: true
      - mountPath: /var/lib/teleport
        name: data
      - mountPath: /etc/teleport-tls-ca
        name: teleport-tls-ca
        readOnly: true
    securityContext:
      fsGroup: 9807
    serviceAccountName: RELEASE-NAME
    volumes:
    - configMap:
        name: RELEASE-NAME
      name: config
    - name: auth-token
      secret:
        secretName: teleport-kube-agent-join-token
    - emptyDir: {}
      name: data
    - name: teleport-tls-ca
      secret:
        secretName: helm-lint-existing-tls-secret-ca
should mount tls.existingCASecretName and set extra environment when set in values if action is Upgrade:
  1: |
    containers:
    - args:
      - --diag-addr=0.0.0.0:3000
      env:
      - name: TELEPORT_INSTALL_METHOD_HELM_KUBE_AGENT
        value: "true"
      - name: HTTPS_PROXY
        value: http://username:password@my.proxy.host:3128
      - name: SSL_CERT_FILE
        value: /etc/teleport-tls-ca/ca.pem
      image: public.ecr.aws/gravitational/teleport-distroless:16.0.0-dev.noah.tbotimg.3
      imagePullPolicy: IfNotPresent
      livenessProbe:
        failureThreshold: 6
        httpGet:
          path: /healthz
          port: diag
        initialDelaySeconds: 5
        periodSeconds: 5
        timeoutSeconds: 1
      name: teleport
      ports:
      - containerPort: 3000
        name: diag
        protocol: TCP
      readinessProbe:
        failureThreshold: 12
        httpGet:
          path: /readyz
          port: diag
        initialDelaySeconds: 5
        periodSeconds: 5
        timeoutSeconds: 1
      securityContext:
        allowPrivilegeEscalation: false
        capabilities:
          drop:
          - ALL
        readOnlyRootFilesystem: true
        runAsNonRoot: true
        runAsUser: 9807
        seccompProfile:
          type: RuntimeDefault
      volumeMounts:
      - mountPath: /etc/teleport
        name: config
        readOnly: true
      - mountPath: /etc/teleport-secrets
        name: auth-token
        readOnly: true
      - mountPath: /var/lib/teleport
        name: data
      - mountPath: /etc/teleport-tls-ca
        name: teleport-tls-ca
        readOnly: true
    securityContext:
      fsGroup: 9807
    serviceAccountName: RELEASE-NAME
    volumes:
    - configMap:
        name: RELEASE-NAME
      name: config
    - name: auth-token
      secret:
        secretName: teleport-kube-agent-join-token
    - emptyDir: {}
      name: data
    - name: teleport-tls-ca
      secret:
        secretName: helm-lint-existing-tls-secret-ca
should provision initContainer correctly when set in values if action is Upgrade:
  1: |
    containers:
    - args:
      - --diag-addr=0.0.0.0:3000
      env:
      - name: TELEPORT_INSTALL_METHOD_HELM_KUBE_AGENT
        value: "true"
      image: public.ecr.aws/gravitational/teleport-distroless:16.0.0-dev.noah.tbotimg.3
      imagePullPolicy: IfNotPresent
      livenessProbe:
        failureThreshold: 6
        httpGet:
          path: /healthz
          port: diag
        initialDelaySeconds: 5
        periodSeconds: 5
        timeoutSeconds: 1
      name: teleport
      ports:
      - containerPort: 3000
        name: diag
        protocol: TCP
      readinessProbe:
        failureThreshold: 12
        httpGet:
          path: /readyz
          port: diag
        initialDelaySeconds: 5
        periodSeconds: 5
        timeoutSeconds: 1
      resources:
        limits:
          cpu: 2
          memory: 4Gi
        requests:
          cpu: 1
          memory: 2Gi
      securityContext:
        allowPrivilegeEscalation: false
        capabilities:
          drop:
          - ALL
        readOnlyRootFilesystem: true
        runAsNonRoot: true
        runAsUser: 9807
        seccompProfile:
          type: RuntimeDefault
      volumeMounts:
      - mountPath: /etc/teleport
        name: config
        readOnly: true
      - mountPath: /etc/teleport-secrets
        name: auth-token
        readOnly: true
      - mountPath: /var/lib/teleport
        name: data
    initContainers:
    - args:
      - echo test
      image: alpine
      name: teleport-init
      resources:
        limits:
          cpu: 2
          memory: 4Gi
        requests:
          cpu: 1
          memory: 2Gi
      securityContext:
        allowPrivilegeEscalation: false
        capabilities:
          drop:
<<<<<<< HEAD
          - all
        readOnlyRootFilesystem: true
        runAsNonRoot: true
        runAsUser: 9807
      volumeMounts:
      - mountPath: /etc/teleport
        name: config
        readOnly: true
      - mountPath: /etc/teleport-secrets
        name: auth-token
        readOnly: true
      - mountPath: /var/lib/teleport
        name: data
    securityContext:
      fsGroup: 9807
    serviceAccountName: RELEASE-NAME
    volumes:
    - configMap:
        name: RELEASE-NAME
      name: config
    - name: auth-token
      secret:
        secretName: teleport-kube-agent-join-token
    - emptyDir: {}
      name: data
should set SecurityContext if action is Upgrade:
  1: |
    containers:
    - args:
      - --diag-addr=0.0.0.0:3000
      env:
      - name: TELEPORT_INSTALL_METHOD_HELM_KUBE_AGENT
        value: "true"
      image: public.ecr.aws/gravitational/teleport-distroless:16.0.0-dev.noah.tbotimg.3
      imagePullPolicy: IfNotPresent
      livenessProbe:
        failureThreshold: 6
        httpGet:
          path: /healthz
          port: diag
        initialDelaySeconds: 5
        periodSeconds: 5
        timeoutSeconds: 1
      name: teleport
      ports:
      - containerPort: 3000
        name: diag
        protocol: TCP
      readinessProbe:
        failureThreshold: 12
        httpGet:
          path: /readyz
          port: diag
        initialDelaySeconds: 5
        periodSeconds: 5
        timeoutSeconds: 1
      securityContext:
        allowPrivilegeEscalation: false
        capabilities:
          drop:
          - all
=======
          - ALL
>>>>>>> 902c3e22
        readOnlyRootFilesystem: true
        runAsNonRoot: true
        runAsUser: 9807
        seccompProfile:
          type: RuntimeDefault
      volumeMounts:
      - mountPath: /etc/teleport
        name: config
        readOnly: true
      - mountPath: /etc/teleport-secrets
        name: auth-token
        readOnly: true
      - mountPath: /var/lib/teleport
        name: data
    securityContext:
      fsGroup: 9807
    serviceAccountName: RELEASE-NAME
    volumes:
    - configMap:
        name: RELEASE-NAME
      name: config
    - name: auth-token
      secret:
        secretName: teleport-kube-agent-join-token
    - emptyDir: {}
      name: data
should set affinity when set in values if action is Upgrade:
  1: |
    affinity:
      nodeAffinity:
        requiredDuringSchedulingIgnoredDuringExecution:
          nodeSelectorTerms:
          - matchExpressions:
            - key: gravitational.io/dedicated
              operator: In
              values:
              - teleport
      podAntiAffinity:
        preferredDuringSchedulingIgnoredDuringExecution:
        - podAffinityTerm:
            labelSelector:
              matchExpressions:
              - key: app
                operator: In
                values:
                - teleport
            topologyKey: kubernetes.io/hostname
          weight: 1
    containers:
    - args:
      - --diag-addr=0.0.0.0:3000
      env:
      - name: TELEPORT_INSTALL_METHOD_HELM_KUBE_AGENT
        value: "true"
      image: public.ecr.aws/gravitational/teleport-distroless:16.0.0-dev.noah.tbotimg.3
      imagePullPolicy: IfNotPresent
      livenessProbe:
        failureThreshold: 6
        httpGet:
          path: /healthz
          port: diag
        initialDelaySeconds: 5
        periodSeconds: 5
        timeoutSeconds: 1
      name: teleport
      ports:
      - containerPort: 3000
        name: diag
        protocol: TCP
      readinessProbe:
        failureThreshold: 12
        httpGet:
          path: /readyz
          port: diag
        initialDelaySeconds: 5
        periodSeconds: 5
        timeoutSeconds: 1
      securityContext:
        allowPrivilegeEscalation: false
        capabilities:
          drop:
          - ALL
        readOnlyRootFilesystem: true
        runAsNonRoot: true
        runAsUser: 9807
        seccompProfile:
          type: RuntimeDefault
      volumeMounts:
      - mountPath: /etc/teleport
        name: config
        readOnly: true
      - mountPath: /etc/teleport-secrets
        name: auth-token
        readOnly: true
      - mountPath: /var/lib/teleport
        name: data
    securityContext:
      fsGroup: 9807
    serviceAccountName: RELEASE-NAME
    volumes:
    - configMap:
        name: RELEASE-NAME
      name: config
    - name: auth-token
      secret:
        secretName: teleport-kube-agent-join-token
    - emptyDir: {}
      name: data
should set default serviceAccountName when not set in values if action is Upgrade:
  1: |
    containers:
    - args:
      - --diag-addr=0.0.0.0:3000
      env:
      - name: TELEPORT_INSTALL_METHOD_HELM_KUBE_AGENT
        value: "true"
      image: public.ecr.aws/gravitational/teleport-distroless:16.0.0-dev.noah.tbotimg.3
      imagePullPolicy: IfNotPresent
      livenessProbe:
        failureThreshold: 6
        httpGet:
          path: /healthz
          port: diag
        initialDelaySeconds: 5
        periodSeconds: 5
        timeoutSeconds: 1
      name: teleport
      ports:
      - containerPort: 3000
        name: diag
        protocol: TCP
      readinessProbe:
        failureThreshold: 12
        httpGet:
          path: /readyz
          port: diag
        initialDelaySeconds: 5
        periodSeconds: 5
        timeoutSeconds: 1
      securityContext:
        allowPrivilegeEscalation: false
        capabilities:
          drop:
          - ALL
        readOnlyRootFilesystem: true
        runAsNonRoot: true
        runAsUser: 9807
        seccompProfile:
          type: RuntimeDefault
      volumeMounts:
      - mountPath: /etc/teleport
        name: config
        readOnly: true
      - mountPath: /etc/teleport-secrets
        name: auth-token
        readOnly: true
      - mountPath: /var/lib/teleport
        name: data
    securityContext:
      fsGroup: 9807
    serviceAccountName: RELEASE-NAME
    volumes:
    - configMap:
        name: RELEASE-NAME
      name: config
    - name: auth-token
      secret:
        secretName: teleport-kube-agent-join-token
    - emptyDir: {}
      name: data
should set dnsConfig when set in values if action is Upgrade:
  1: |
    nameservers:
    - 1.2.3.4
    options:
    - name: ndots
      value: "2"
    - name: edns0
    searches:
    - ns1.svc.cluster-domain.example
    - my.dns.search.suffix
should set environment when extraEnv set in values if action is Upgrade:
  1: |
    containers:
    - args:
      - --diag-addr=0.0.0.0:3000
      env:
      - name: TELEPORT_INSTALL_METHOD_HELM_KUBE_AGENT
        value: "true"
      - name: HTTPS_PROXY
        value: http://username:password@my.proxy.host:3128
      image: public.ecr.aws/gravitational/teleport-distroless:16.0.0-dev.noah.tbotimg.3
      imagePullPolicy: IfNotPresent
      livenessProbe:
        failureThreshold: 6
        httpGet:
          path: /healthz
          port: diag
        initialDelaySeconds: 5
        periodSeconds: 5
        timeoutSeconds: 1
      name: teleport
      ports:
      - containerPort: 3000
        name: diag
        protocol: TCP
      readinessProbe:
        failureThreshold: 12
        httpGet:
          path: /readyz
          port: diag
        initialDelaySeconds: 5
        periodSeconds: 5
        timeoutSeconds: 1
      securityContext:
        allowPrivilegeEscalation: false
        capabilities:
          drop:
          - ALL
        readOnlyRootFilesystem: true
        runAsNonRoot: true
        runAsUser: 9807
        seccompProfile:
          type: RuntimeDefault
      volumeMounts:
      - mountPath: /etc/teleport
        name: config
        readOnly: true
      - mountPath: /etc/teleport-secrets
        name: auth-token
        readOnly: true
      - mountPath: /var/lib/teleport
        name: data
    securityContext:
      fsGroup: 9807
    serviceAccountName: RELEASE-NAME
    volumes:
    - configMap:
        name: RELEASE-NAME
      name: config
    - name: auth-token
      secret:
        secretName: teleport-kube-agent-join-token
    - emptyDir: {}
      name: data
should set image and tag correctly if action is Upgrade:
  1: |
    containers:
    - args:
      - --diag-addr=0.0.0.0:3000
      env:
      - name: TELEPORT_INSTALL_METHOD_HELM_KUBE_AGENT
        value: "true"
      image: public.ecr.aws/gravitational/teleport-distroless:12.2.1
      imagePullPolicy: IfNotPresent
      livenessProbe:
        failureThreshold: 6
        httpGet:
          path: /healthz
          port: diag
        initialDelaySeconds: 5
        periodSeconds: 5
        timeoutSeconds: 1
      name: teleport
      ports:
      - containerPort: 3000
        name: diag
        protocol: TCP
      readinessProbe:
        failureThreshold: 12
        httpGet:
          path: /readyz
          port: diag
        initialDelaySeconds: 5
        periodSeconds: 5
        timeoutSeconds: 1
      securityContext:
        allowPrivilegeEscalation: false
        capabilities:
          drop:
          - ALL
        readOnlyRootFilesystem: true
        runAsNonRoot: true
        runAsUser: 9807
        seccompProfile:
          type: RuntimeDefault
      volumeMounts:
      - mountPath: /etc/teleport
        name: config
        readOnly: true
      - mountPath: /etc/teleport-secrets
        name: auth-token
        readOnly: true
      - mountPath: /var/lib/teleport
        name: data
    securityContext:
      fsGroup: 9807
    serviceAccountName: RELEASE-NAME
    volumes:
    - configMap:
        name: RELEASE-NAME
      name: config
    - name: auth-token
      secret:
        secretName: teleport-kube-agent-join-token
    - emptyDir: {}
      name: data
should set imagePullPolicy when set in values if action is Upgrade:
  1: |
    containers:
    - args:
      - --diag-addr=0.0.0.0:3000
      env:
      - name: TELEPORT_INSTALL_METHOD_HELM_KUBE_AGENT
        value: "true"
      image: public.ecr.aws/gravitational/teleport-distroless:16.0.0-dev.noah.tbotimg.3
      imagePullPolicy: Always
      livenessProbe:
        failureThreshold: 6
        httpGet:
          path: /healthz
          port: diag
        initialDelaySeconds: 5
        periodSeconds: 5
        timeoutSeconds: 1
      name: teleport
      ports:
      - containerPort: 3000
        name: diag
        protocol: TCP
      readinessProbe:
        failureThreshold: 12
        httpGet:
          path: /readyz
          port: diag
        initialDelaySeconds: 5
        periodSeconds: 5
        timeoutSeconds: 1
      securityContext:
        allowPrivilegeEscalation: false
        capabilities:
          drop:
          - ALL
        readOnlyRootFilesystem: true
        runAsNonRoot: true
        runAsUser: 9807
        seccompProfile:
          type: RuntimeDefault
      volumeMounts:
      - mountPath: /etc/teleport
        name: config
        readOnly: true
      - mountPath: /etc/teleport-secrets
        name: auth-token
        readOnly: true
      - mountPath: /var/lib/teleport
        name: data
    securityContext:
      fsGroup: 9807
    serviceAccountName: RELEASE-NAME
    volumes:
    - configMap:
        name: RELEASE-NAME
      name: config
    - name: auth-token
      secret:
        secretName: teleport-kube-agent-join-token
    - emptyDir: {}
      name: data
should set nodeSelector if set in values if action is Upgrade:
  1: |
    containers:
    - args:
      - --diag-addr=0.0.0.0:3000
      env:
      - name: TELEPORT_INSTALL_METHOD_HELM_KUBE_AGENT
        value: "true"
      image: public.ecr.aws/gravitational/teleport-distroless:16.0.0-dev.noah.tbotimg.3
      imagePullPolicy: IfNotPresent
      livenessProbe:
        failureThreshold: 6
        httpGet:
          path: /healthz
          port: diag
        initialDelaySeconds: 5
        periodSeconds: 5
        timeoutSeconds: 1
      name: teleport
      ports:
      - containerPort: 3000
        name: diag
        protocol: TCP
      readinessProbe:
        failureThreshold: 12
        httpGet:
          path: /readyz
          port: diag
        initialDelaySeconds: 5
        periodSeconds: 5
        timeoutSeconds: 1
      securityContext:
        allowPrivilegeEscalation: false
        capabilities:
          drop:
          - ALL
        readOnlyRootFilesystem: true
        runAsNonRoot: true
        runAsUser: 9807
        seccompProfile:
          type: RuntimeDefault
      volumeMounts:
      - mountPath: /etc/teleport
        name: config
        readOnly: true
      - mountPath: /etc/teleport-secrets
        name: auth-token
        readOnly: true
      - mountPath: /var/lib/teleport
        name: data
    nodeSelector:
      gravitational.io/k8s-role: node
    securityContext:
      fsGroup: 9807
    serviceAccountName: RELEASE-NAME
    volumes:
    - configMap:
        name: RELEASE-NAME
      name: config
    - name: auth-token
      secret:
        secretName: teleport-kube-agent-join-token
    - emptyDir: {}
      name: data
should set not set priorityClassName when not set in values if action is Upgrade:
  1: |
    containers:
    - args:
      - --diag-addr=0.0.0.0:3000
      env:
      - name: TELEPORT_INSTALL_METHOD_HELM_KUBE_AGENT
        value: "true"
      image: public.ecr.aws/gravitational/teleport-distroless:16.0.0-dev.noah.tbotimg.3
      imagePullPolicy: IfNotPresent
      livenessProbe:
        failureThreshold: 6
        httpGet:
          path: /healthz
          port: diag
        initialDelaySeconds: 5
        periodSeconds: 5
        timeoutSeconds: 1
      name: teleport
      ports:
      - containerPort: 3000
        name: diag
        protocol: TCP
      readinessProbe:
        failureThreshold: 12
        httpGet:
          path: /readyz
          port: diag
        initialDelaySeconds: 5
        periodSeconds: 5
        timeoutSeconds: 1
      securityContext:
        allowPrivilegeEscalation: false
        capabilities:
          drop:
          - ALL
        readOnlyRootFilesystem: true
        runAsNonRoot: true
        runAsUser: 9807
        seccompProfile:
          type: RuntimeDefault
      volumeMounts:
      - mountPath: /etc/teleport
        name: config
        readOnly: true
      - mountPath: /etc/teleport-secrets
        name: auth-token
        readOnly: true
      - mountPath: /var/lib/teleport
        name: data
    securityContext:
      fsGroup: 9807
    serviceAccountName: RELEASE-NAME
    volumes:
    - configMap:
        name: RELEASE-NAME
      name: config
    - name: auth-token
      secret:
        secretName: teleport-kube-agent-join-token
    - emptyDir: {}
      name: data
should set preferred affinity when more than one replica is used if action is Upgrade:
  1: |
    affinity:
      podAntiAffinity:
        preferredDuringSchedulingIgnoredDuringExecution:
        - podAffinityTerm:
            labelSelector:
              matchExpressions:
              - key: app
                operator: In
                values:
                - RELEASE-NAME
            topologyKey: kubernetes.io/hostname
          weight: 50
    containers:
    - args:
      - --diag-addr=0.0.0.0:3000
      env:
      - name: TELEPORT_INSTALL_METHOD_HELM_KUBE_AGENT
        value: "true"
      image: public.ecr.aws/gravitational/teleport-distroless:16.0.0-dev.noah.tbotimg.3
      imagePullPolicy: IfNotPresent
      livenessProbe:
        failureThreshold: 6
        httpGet:
          path: /healthz
          port: diag
        initialDelaySeconds: 5
        periodSeconds: 5
        timeoutSeconds: 1
      name: teleport
      ports:
      - containerPort: 3000
        name: diag
        protocol: TCP
      readinessProbe:
        failureThreshold: 12
        httpGet:
          path: /readyz
          port: diag
        initialDelaySeconds: 5
        periodSeconds: 5
        timeoutSeconds: 1
      securityContext:
        allowPrivilegeEscalation: false
        capabilities:
          drop:
          - ALL
        readOnlyRootFilesystem: true
        runAsNonRoot: true
        runAsUser: 9807
        seccompProfile:
          type: RuntimeDefault
      volumeMounts:
      - mountPath: /etc/teleport
        name: config
        readOnly: true
      - mountPath: /etc/teleport-secrets
        name: auth-token
        readOnly: true
      - mountPath: /var/lib/teleport
        name: data
    securityContext:
      fsGroup: 9807
    serviceAccountName: RELEASE-NAME
    volumes:
    - configMap:
        name: RELEASE-NAME
      name: config
    - name: auth-token
      secret:
        secretName: teleport-kube-agent-join-token
    - emptyDir: {}
      name: data
should set priorityClassName when set in values if action is Upgrade:
  1: |
    containers:
    - args:
      - --diag-addr=0.0.0.0:3000
      env:
      - name: TELEPORT_INSTALL_METHOD_HELM_KUBE_AGENT
        value: "true"
      image: public.ecr.aws/gravitational/teleport-distroless:16.0.0-dev.noah.tbotimg.3
      imagePullPolicy: IfNotPresent
      livenessProbe:
        failureThreshold: 6
        httpGet:
          path: /healthz
          port: diag
        initialDelaySeconds: 5
        periodSeconds: 5
        timeoutSeconds: 1
      name: teleport
      ports:
      - containerPort: 3000
        name: diag
        protocol: TCP
      readinessProbe:
        failureThreshold: 12
        httpGet:
          path: /readyz
          port: diag
        initialDelaySeconds: 5
        periodSeconds: 5
        timeoutSeconds: 1
      securityContext:
        allowPrivilegeEscalation: false
        capabilities:
          drop:
          - ALL
        readOnlyRootFilesystem: true
        runAsNonRoot: true
        runAsUser: 9807
        seccompProfile:
          type: RuntimeDefault
      volumeMounts:
      - mountPath: /etc/teleport
        name: config
        readOnly: true
      - mountPath: /etc/teleport-secrets
        name: auth-token
        readOnly: true
      - mountPath: /var/lib/teleport
        name: data
    priorityClassName: teleport-kube-agent
    securityContext:
      fsGroup: 9807
    serviceAccountName: RELEASE-NAME
    volumes:
    - configMap:
        name: RELEASE-NAME
      name: config
    - name: auth-token
      secret:
        secretName: teleport-kube-agent-join-token
    - emptyDir: {}
      name: data
should set probeTimeoutSeconds when set in values if action is Upgrade:
  1: |
    containers:
    - args:
      - --diag-addr=0.0.0.0:3000
      env:
      - name: TELEPORT_INSTALL_METHOD_HELM_KUBE_AGENT
        value: "true"
      image: public.ecr.aws/gravitational/teleport-distroless:16.0.0-dev.noah.tbotimg.3
      imagePullPolicy: IfNotPresent
      livenessProbe:
        failureThreshold: 6
        httpGet:
          path: /healthz
          port: diag
        initialDelaySeconds: 5
        periodSeconds: 5
        timeoutSeconds: 5
      name: teleport
      ports:
      - containerPort: 3000
        name: diag
        protocol: TCP
      readinessProbe:
        failureThreshold: 12
        httpGet:
          path: /readyz
          port: diag
        initialDelaySeconds: 5
        periodSeconds: 5
        timeoutSeconds: 5
      securityContext:
        allowPrivilegeEscalation: false
        capabilities:
          drop:
          - ALL
        readOnlyRootFilesystem: true
        runAsNonRoot: true
        runAsUser: 9807
        seccompProfile:
          type: RuntimeDefault
      volumeMounts:
      - mountPath: /etc/teleport
        name: config
        readOnly: true
      - mountPath: /etc/teleport-secrets
        name: auth-token
        readOnly: true
      - mountPath: /var/lib/teleport
        name: data
    securityContext:
      fsGroup: 9807
    serviceAccountName: RELEASE-NAME
    volumes:
    - configMap:
        name: RELEASE-NAME
      name: config
    - name: auth-token
      secret:
        secretName: teleport-kube-agent-join-token
    - emptyDir: {}
      name: data
should set required affinity when highAvailability.requireAntiAffinity is set if action is Upgrade:
  1: |
    affinity:
      podAntiAffinity:
        requiredDuringSchedulingIgnoredDuringExecution:
        - labelSelector:
            matchExpressions:
            - key: app
              operator: In
              values:
              - RELEASE-NAME
          topologyKey: kubernetes.io/hostname
    containers:
    - args:
      - --diag-addr=0.0.0.0:3000
      env:
      - name: TELEPORT_INSTALL_METHOD_HELM_KUBE_AGENT
        value: "true"
      image: public.ecr.aws/gravitational/teleport-distroless:16.0.0-dev.noah.tbotimg.3
      imagePullPolicy: IfNotPresent
      livenessProbe:
        failureThreshold: 6
        httpGet:
          path: /healthz
          port: diag
        initialDelaySeconds: 5
        periodSeconds: 5
        timeoutSeconds: 1
      name: teleport
      ports:
      - containerPort: 3000
        name: diag
        protocol: TCP
      readinessProbe:
        failureThreshold: 12
        httpGet:
          path: /readyz
          port: diag
        initialDelaySeconds: 5
        periodSeconds: 5
        timeoutSeconds: 1
      securityContext:
        allowPrivilegeEscalation: false
        capabilities:
          drop:
          - ALL
        readOnlyRootFilesystem: true
        runAsNonRoot: true
        runAsUser: 9807
        seccompProfile:
          type: RuntimeDefault
      volumeMounts:
      - mountPath: /etc/teleport
        name: config
        readOnly: true
      - mountPath: /etc/teleport-secrets
        name: auth-token
        readOnly: true
      - mountPath: /var/lib/teleport
        name: data
    securityContext:
      fsGroup: 9807
    serviceAccountName: RELEASE-NAME
    volumes:
    - configMap:
        name: RELEASE-NAME
      name: config
    - name: auth-token
      secret:
        secretName: teleport-kube-agent-join-token
    - emptyDir: {}
      name: data
should set resources when set in values if action is Upgrade:
  1: |
    containers:
    - args:
      - --diag-addr=0.0.0.0:3000
      env:
      - name: TELEPORT_INSTALL_METHOD_HELM_KUBE_AGENT
        value: "true"
      image: public.ecr.aws/gravitational/teleport-distroless:16.0.0-dev.noah.tbotimg.3
      imagePullPolicy: IfNotPresent
      livenessProbe:
        failureThreshold: 6
        httpGet:
          path: /healthz
          port: diag
        initialDelaySeconds: 5
        periodSeconds: 5
        timeoutSeconds: 1
      name: teleport
      ports:
      - containerPort: 3000
        name: diag
        protocol: TCP
      readinessProbe:
        failureThreshold: 12
        httpGet:
          path: /readyz
          port: diag
        initialDelaySeconds: 5
        periodSeconds: 5
        timeoutSeconds: 1
      resources:
        limits:
          cpu: 2
          memory: 4Gi
        requests:
          cpu: 1
          memory: 2Gi
      securityContext:
        allowPrivilegeEscalation: false
        capabilities:
          drop:
          - ALL
        readOnlyRootFilesystem: true
        runAsNonRoot: true
        runAsUser: 9807
        seccompProfile:
          type: RuntimeDefault
      volumeMounts:
      - mountPath: /etc/teleport
        name: config
        readOnly: true
      - mountPath: /etc/teleport-secrets
        name: auth-token
        readOnly: true
      - mountPath: /var/lib/teleport
        name: data
    securityContext:
      fsGroup: 9807
    serviceAccountName: RELEASE-NAME
    volumes:
    - configMap:
        name: RELEASE-NAME
      name: config
    - name: auth-token
      secret:
        secretName: teleport-kube-agent-join-token
    - emptyDir: {}
      name: data
should set serviceAccountName when set in values if action is Upgrade:
  1: |
    containers:
    - args:
      - --diag-addr=0.0.0.0:3000
      env:
      - name: TELEPORT_INSTALL_METHOD_HELM_KUBE_AGENT
        value: "true"
      image: public.ecr.aws/gravitational/teleport-distroless:16.0.0-dev.noah.tbotimg.3
      imagePullPolicy: IfNotPresent
      livenessProbe:
        failureThreshold: 6
        httpGet:
          path: /healthz
          port: diag
        initialDelaySeconds: 5
        periodSeconds: 5
        timeoutSeconds: 1
      name: teleport
      ports:
      - containerPort: 3000
        name: diag
        protocol: TCP
      readinessProbe:
        failureThreshold: 12
        httpGet:
          path: /readyz
          port: diag
        initialDelaySeconds: 5
        periodSeconds: 5
        timeoutSeconds: 1
      securityContext:
        allowPrivilegeEscalation: false
        capabilities:
          drop:
          - ALL
        readOnlyRootFilesystem: true
        runAsNonRoot: true
        runAsUser: 9807
        seccompProfile:
          type: RuntimeDefault
      volumeMounts:
      - mountPath: /etc/teleport
        name: config
        readOnly: true
      - mountPath: /etc/teleport-secrets
        name: auth-token
        readOnly: true
      - mountPath: /var/lib/teleport
        name: data
    securityContext:
      fsGroup: 9807
    serviceAccountName: teleport-kube-agent-sa
    volumes:
    - configMap:
        name: RELEASE-NAME
      name: config
    - name: auth-token
      secret:
        secretName: teleport-kube-agent-join-token
    - emptyDir: {}
      name: data
should set tolerations when set in values if action is Upgrade:
  1: |
    containers:
    - args:
      - --diag-addr=0.0.0.0:3000
      env:
      - name: TELEPORT_INSTALL_METHOD_HELM_KUBE_AGENT
        value: "true"
      image: public.ecr.aws/gravitational/teleport-distroless:16.0.0-dev.noah.tbotimg.3
      imagePullPolicy: IfNotPresent
      livenessProbe:
        failureThreshold: 6
        httpGet:
          path: /healthz
          port: diag
        initialDelaySeconds: 5
        periodSeconds: 5
        timeoutSeconds: 1
      name: teleport
      ports:
      - containerPort: 3000
        name: diag
        protocol: TCP
      readinessProbe:
        failureThreshold: 12
        httpGet:
          path: /readyz
          port: diag
        initialDelaySeconds: 5
        periodSeconds: 5
        timeoutSeconds: 1
      securityContext:
        allowPrivilegeEscalation: false
        capabilities:
          drop:
          - ALL
        readOnlyRootFilesystem: true
        runAsNonRoot: true
        runAsUser: 9807
        seccompProfile:
          type: RuntimeDefault
      volumeMounts:
      - mountPath: /etc/teleport
        name: config
        readOnly: true
      - mountPath: /etc/teleport-secrets
        name: auth-token
        readOnly: true
      - mountPath: /var/lib/teleport
        name: data
    securityContext:
      fsGroup: 9807
    serviceAccountName: RELEASE-NAME
    tolerations:
    - effect: NoExecute
      key: dedicated
      operator: Equal
      value: teleport
    - effect: NoSchedule
      key: dedicated
      operator: Equal
      value: teleport
    volumes:
    - configMap:
        name: RELEASE-NAME
      name: config
    - name: auth-token
      secret:
        secretName: teleport-kube-agent-join-token
    - emptyDir: {}
      name: data<|MERGE_RESOLUTION|>--- conflicted
+++ resolved
@@ -30,7 +30,7 @@
             env:
             - name: TELEPORT_INSTALL_METHOD_HELM_KUBE_AGENT
               value: "true"
-            image: public.ecr.aws/gravitational/teleport-distroless:16.0.0-dev.noah.tbotimg.3
+            image: public.ecr.aws/gravitational/teleport-distroless:16.0.0-dev
             imagePullPolicy: IfNotPresent
             livenessProbe:
               failureThreshold: 6
@@ -105,7 +105,7 @@
           env:
           - name: TELEPORT_INSTALL_METHOD_HELM_KUBE_AGENT
             value: "true"
-          image: public.ecr.aws/gravitational/teleport-distroless:16.0.0-dev.noah.tbotimg.3
+          image: public.ecr.aws/gravitational/teleport-distroless:16.0.0-dev
           imagePullPolicy: IfNotPresent
           livenessProbe:
             failureThreshold: 6
@@ -167,7 +167,7 @@
       env:
       - name: TELEPORT_INSTALL_METHOD_HELM_KUBE_AGENT
         value: "true"
-      image: public.ecr.aws/gravitational/teleport-distroless:16.0.0-dev.noah.tbotimg.3
+      image: public.ecr.aws/gravitational/teleport-distroless:16.0.0-dev
       imagePullPolicy: IfNotPresent
       livenessProbe:
         failureThreshold: 6
@@ -229,7 +229,7 @@
       env:
       - name: TELEPORT_INSTALL_METHOD_HELM_KUBE_AGENT
         value: "true"
-      image: public.ecr.aws/gravitational/teleport-distroless:16.0.0-dev.noah.tbotimg.3
+      image: public.ecr.aws/gravitational/teleport-distroless:16.0.0-dev
       imagePullPolicy: IfNotPresent
       livenessProbe:
         failureThreshold: 6
@@ -312,7 +312,7 @@
       env:
       - name: TELEPORT_INSTALL_METHOD_HELM_KUBE_AGENT
         value: "true"
-      image: public.ecr.aws/gravitational/teleport-distroless:16.0.0-dev.noah.tbotimg.3
+      image: public.ecr.aws/gravitational/teleport-distroless:16.0.0-dev
       imagePullPolicy: IfNotPresent
       livenessProbe:
         failureThreshold: 6
@@ -375,7 +375,7 @@
       env:
       - name: TELEPORT_INSTALL_METHOD_HELM_KUBE_AGENT
         value: "true"
-      image: public.ecr.aws/gravitational/teleport-distroless:16.0.0-dev.noah.tbotimg.3
+      image: public.ecr.aws/gravitational/teleport-distroless:16.0.0-dev
       imagePullPolicy: IfNotPresent
       livenessProbe:
         failureThreshold: 6
@@ -437,7 +437,7 @@
       env:
       - name: TELEPORT_INSTALL_METHOD_HELM_KUBE_AGENT
         value: "true"
-      image: public.ecr.aws/gravitational/teleport-distroless:16.0.0-dev.noah.tbotimg.3
+      image: public.ecr.aws/gravitational/teleport-distroless:16.0.0-dev
       imagePullPolicy: IfNotPresent
       livenessProbe:
         failureThreshold: 6
@@ -497,7 +497,7 @@
       env:
       - name: TELEPORT_INSTALL_METHOD_HELM_KUBE_AGENT
         value: "true"
-      image: public.ecr.aws/gravitational/teleport-distroless:16.0.0-dev.noah.tbotimg.3
+      image: public.ecr.aws/gravitational/teleport-distroless:16.0.0-dev
       imagePullPolicy: IfNotPresent
       livenessProbe:
         failureThreshold: 6
@@ -571,7 +571,7 @@
       env:
       - name: TELEPORT_INSTALL_METHOD_HELM_KUBE_AGENT
         value: "true"
-      image: public.ecr.aws/gravitational/teleport-distroless:16.0.0-dev.noah.tbotimg.3
+      image: public.ecr.aws/gravitational/teleport-distroless:16.0.0-dev
       imagePullPolicy: IfNotPresent
       livenessProbe:
         failureThreshold: 6
@@ -645,7 +645,7 @@
       env:
       - name: TELEPORT_INSTALL_METHOD_HELM_KUBE_AGENT
         value: "true"
-      image: public.ecr.aws/gravitational/teleport-distroless:16.0.0-dev.noah.tbotimg.3
+      image: public.ecr.aws/gravitational/teleport-distroless:16.0.0-dev
       imagePullPolicy: IfNotPresent
       livenessProbe:
         failureThreshold: 6
@@ -707,7 +707,7 @@
       env:
       - name: TELEPORT_INSTALL_METHOD_HELM_KUBE_AGENT
         value: "true"
-      image: public.ecr.aws/gravitational/teleport-distroless:16.0.0-dev.noah.tbotimg.3
+      image: public.ecr.aws/gravitational/teleport-distroless:16.0.0-dev
       imagePullPolicy: IfNotPresent
       livenessProbe:
         failureThreshold: 6
@@ -769,7 +769,7 @@
       env:
       - name: TELEPORT_INSTALL_METHOD_HELM_KUBE_AGENT
         value: "true"
-      image: public.ecr.aws/gravitational/teleport-distroless:16.0.0-dev.noah.tbotimg.3
+      image: public.ecr.aws/gravitational/teleport-distroless:16.0.0-dev
       imagePullPolicy: IfNotPresent
       livenessProbe:
         failureThreshold: 6
@@ -838,7 +838,7 @@
         value: "true"
       - name: SSL_CERT_FILE
         value: /etc/teleport-tls-ca/ca.pem
-      image: public.ecr.aws/gravitational/teleport-distroless:16.0.0-dev.noah.tbotimg.3
+      image: public.ecr.aws/gravitational/teleport-distroless:16.0.0-dev
       imagePullPolicy: IfNotPresent
       livenessProbe:
         failureThreshold: 6
@@ -910,7 +910,7 @@
         value: http://username:password@my.proxy.host:3128
       - name: SSL_CERT_FILE
         value: /etc/teleport-tls-ca/ca.pem
-      image: public.ecr.aws/gravitational/teleport-distroless:16.0.0-dev.noah.tbotimg.3
+      image: public.ecr.aws/gravitational/teleport-distroless:16.0.0-dev
       imagePullPolicy: IfNotPresent
       livenessProbe:
         failureThreshold: 6
@@ -978,7 +978,7 @@
       env:
       - name: TELEPORT_INSTALL_METHOD_HELM_KUBE_AGENT
         value: "true"
-      image: public.ecr.aws/gravitational/teleport-distroless:16.0.0-dev.noah.tbotimg.3
+      image: public.ecr.aws/gravitational/teleport-distroless:16.0.0-dev
       imagePullPolicy: IfNotPresent
       livenessProbe:
         failureThreshold: 6
@@ -1043,71 +1043,7 @@
         allowPrivilegeEscalation: false
         capabilities:
           drop:
-<<<<<<< HEAD
-          - all
-        readOnlyRootFilesystem: true
-        runAsNonRoot: true
-        runAsUser: 9807
-      volumeMounts:
-      - mountPath: /etc/teleport
-        name: config
-        readOnly: true
-      - mountPath: /etc/teleport-secrets
-        name: auth-token
-        readOnly: true
-      - mountPath: /var/lib/teleport
-        name: data
-    securityContext:
-      fsGroup: 9807
-    serviceAccountName: RELEASE-NAME
-    volumes:
-    - configMap:
-        name: RELEASE-NAME
-      name: config
-    - name: auth-token
-      secret:
-        secretName: teleport-kube-agent-join-token
-    - emptyDir: {}
-      name: data
-should set SecurityContext if action is Upgrade:
-  1: |
-    containers:
-    - args:
-      - --diag-addr=0.0.0.0:3000
-      env:
-      - name: TELEPORT_INSTALL_METHOD_HELM_KUBE_AGENT
-        value: "true"
-      image: public.ecr.aws/gravitational/teleport-distroless:16.0.0-dev.noah.tbotimg.3
-      imagePullPolicy: IfNotPresent
-      livenessProbe:
-        failureThreshold: 6
-        httpGet:
-          path: /healthz
-          port: diag
-        initialDelaySeconds: 5
-        periodSeconds: 5
-        timeoutSeconds: 1
-      name: teleport
-      ports:
-      - containerPort: 3000
-        name: diag
-        protocol: TCP
-      readinessProbe:
-        failureThreshold: 12
-        httpGet:
-          path: /readyz
-          port: diag
-        initialDelaySeconds: 5
-        periodSeconds: 5
-        timeoutSeconds: 1
-      securityContext:
-        allowPrivilegeEscalation: false
-        capabilities:
-          drop:
-          - all
-=======
-          - ALL
->>>>>>> 902c3e22
+          - ALL
         readOnlyRootFilesystem: true
         runAsNonRoot: true
         runAsUser: 9807
@@ -1162,7 +1098,7 @@
       env:
       - name: TELEPORT_INSTALL_METHOD_HELM_KUBE_AGENT
         value: "true"
-      image: public.ecr.aws/gravitational/teleport-distroless:16.0.0-dev.noah.tbotimg.3
+      image: public.ecr.aws/gravitational/teleport-distroless:16.0.0-dev
       imagePullPolicy: IfNotPresent
       livenessProbe:
         failureThreshold: 6
@@ -1224,7 +1160,7 @@
       env:
       - name: TELEPORT_INSTALL_METHOD_HELM_KUBE_AGENT
         value: "true"
-      image: public.ecr.aws/gravitational/teleport-distroless:16.0.0-dev.noah.tbotimg.3
+      image: public.ecr.aws/gravitational/teleport-distroless:16.0.0-dev
       imagePullPolicy: IfNotPresent
       livenessProbe:
         failureThreshold: 6
@@ -1299,7 +1235,7 @@
         value: "true"
       - name: HTTPS_PROXY
         value: http://username:password@my.proxy.host:3128
-      image: public.ecr.aws/gravitational/teleport-distroless:16.0.0-dev.noah.tbotimg.3
+      image: public.ecr.aws/gravitational/teleport-distroless:16.0.0-dev
       imagePullPolicy: IfNotPresent
       livenessProbe:
         failureThreshold: 6
@@ -1423,7 +1359,7 @@
       env:
       - name: TELEPORT_INSTALL_METHOD_HELM_KUBE_AGENT
         value: "true"
-      image: public.ecr.aws/gravitational/teleport-distroless:16.0.0-dev.noah.tbotimg.3
+      image: public.ecr.aws/gravitational/teleport-distroless:16.0.0-dev
       imagePullPolicy: Always
       livenessProbe:
         failureThreshold: 6
@@ -1485,7 +1421,7 @@
       env:
       - name: TELEPORT_INSTALL_METHOD_HELM_KUBE_AGENT
         value: "true"
-      image: public.ecr.aws/gravitational/teleport-distroless:16.0.0-dev.noah.tbotimg.3
+      image: public.ecr.aws/gravitational/teleport-distroless:16.0.0-dev
       imagePullPolicy: IfNotPresent
       livenessProbe:
         failureThreshold: 6
@@ -1549,7 +1485,7 @@
       env:
       - name: TELEPORT_INSTALL_METHOD_HELM_KUBE_AGENT
         value: "true"
-      image: public.ecr.aws/gravitational/teleport-distroless:16.0.0-dev.noah.tbotimg.3
+      image: public.ecr.aws/gravitational/teleport-distroless:16.0.0-dev
       imagePullPolicy: IfNotPresent
       livenessProbe:
         failureThreshold: 6
@@ -1623,7 +1559,7 @@
       env:
       - name: TELEPORT_INSTALL_METHOD_HELM_KUBE_AGENT
         value: "true"
-      image: public.ecr.aws/gravitational/teleport-distroless:16.0.0-dev.noah.tbotimg.3
+      image: public.ecr.aws/gravitational/teleport-distroless:16.0.0-dev
       imagePullPolicy: IfNotPresent
       livenessProbe:
         failureThreshold: 6
@@ -1685,7 +1621,7 @@
       env:
       - name: TELEPORT_INSTALL_METHOD_HELM_KUBE_AGENT
         value: "true"
-      image: public.ecr.aws/gravitational/teleport-distroless:16.0.0-dev.noah.tbotimg.3
+      image: public.ecr.aws/gravitational/teleport-distroless:16.0.0-dev
       imagePullPolicy: IfNotPresent
       livenessProbe:
         failureThreshold: 6
@@ -1748,7 +1684,7 @@
       env:
       - name: TELEPORT_INSTALL_METHOD_HELM_KUBE_AGENT
         value: "true"
-      image: public.ecr.aws/gravitational/teleport-distroless:16.0.0-dev.noah.tbotimg.3
+      image: public.ecr.aws/gravitational/teleport-distroless:16.0.0-dev
       imagePullPolicy: IfNotPresent
       livenessProbe:
         failureThreshold: 6
@@ -1820,7 +1756,7 @@
       env:
       - name: TELEPORT_INSTALL_METHOD_HELM_KUBE_AGENT
         value: "true"
-      image: public.ecr.aws/gravitational/teleport-distroless:16.0.0-dev.noah.tbotimg.3
+      image: public.ecr.aws/gravitational/teleport-distroless:16.0.0-dev
       imagePullPolicy: IfNotPresent
       livenessProbe:
         failureThreshold: 6
@@ -1882,7 +1818,7 @@
       env:
       - name: TELEPORT_INSTALL_METHOD_HELM_KUBE_AGENT
         value: "true"
-      image: public.ecr.aws/gravitational/teleport-distroless:16.0.0-dev.noah.tbotimg.3
+      image: public.ecr.aws/gravitational/teleport-distroless:16.0.0-dev
       imagePullPolicy: IfNotPresent
       livenessProbe:
         failureThreshold: 6
@@ -1951,7 +1887,7 @@
       env:
       - name: TELEPORT_INSTALL_METHOD_HELM_KUBE_AGENT
         value: "true"
-      image: public.ecr.aws/gravitational/teleport-distroless:16.0.0-dev.noah.tbotimg.3
+      image: public.ecr.aws/gravitational/teleport-distroless:16.0.0-dev
       imagePullPolicy: IfNotPresent
       livenessProbe:
         failureThreshold: 6
@@ -2013,7 +1949,7 @@
       env:
       - name: TELEPORT_INSTALL_METHOD_HELM_KUBE_AGENT
         value: "true"
-      image: public.ecr.aws/gravitational/teleport-distroless:16.0.0-dev.noah.tbotimg.3
+      image: public.ecr.aws/gravitational/teleport-distroless:16.0.0-dev
       imagePullPolicy: IfNotPresent
       livenessProbe:
         failureThreshold: 6
