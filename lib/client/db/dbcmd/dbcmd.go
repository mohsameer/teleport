--- conflicted
+++ resolved
@@ -59,13 +59,9 @@
 	mssqlBin = "mssql-cli"
 	// snowsqlBin is the Snowflake client program name.
 	snowsqlBin = "snowsql"
-<<<<<<< HEAD
 	// cqlshBin is the Cassandra client program name.
 	cqlshBin = "cqlsh"
-	// curlBin is the path to `curl`, which is used as Elasticsearch client.
-=======
 	// curlBin is the program name for `curl`, which is used as Elasticsearch client if other options are unavailable.
->>>>>>> 5fa3960c
 	curlBin = "curl"
 	// elasticsearchSQLBin is the Elasticsearch SQL client program name.
 	elasticsearchSQLBin = "elasticsearch-sql-cli"
@@ -556,7 +552,6 @@
 	return cmd
 }
 
-<<<<<<< HEAD
 func (c *CLICommandBuilder) getCassandraCommand() (*exec.Cmd, error) {
 	args := []string{
 		"-u", c.db.Username,
@@ -568,11 +563,8 @@
 	return exec.Command(cqlshBin, args...), nil
 }
 
-func (c *CLICommandBuilder) getElasticsearchCommand() *exec.Cmd {
-=======
 // getElasticsearchCommand returns a command to connect to Elasticsearch. We support `elasticsearch-sql-cli`, but only in non-TLS scenario.
 func (c *CLICommandBuilder) getElasticsearchCommand() (*exec.Cmd, error) {
->>>>>>> 5fa3960c
 	if c.options.noTLS {
 		return c.options.exe.Command(elasticsearchSQLBin, fmt.Sprintf("http://%v:%v/", c.host, c.port)), nil
 	}
