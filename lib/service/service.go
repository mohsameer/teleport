--- conflicted
+++ resolved
@@ -91,7 +91,6 @@
 	"github.com/gravitational/teleport/lib/auth/accesspoint"
 	"github.com/gravitational/teleport/lib/auth/authclient"
 	"github.com/gravitational/teleport/lib/auth/keygen"
-	"github.com/gravitational/teleport/lib/auth/machineid/machineidv1"
 	"github.com/gravitational/teleport/lib/auth/native"
 	"github.com/gravitational/teleport/lib/auth/state"
 	"github.com/gravitational/teleport/lib/auth/storage"
@@ -2506,22 +2505,6 @@
 	}
 	process.RegisterFunc("auth.heartbeat", heartbeat.Run)
 
-	spiffeFedSyncer, err := machineidv1.NewSPIFFEFederationSyncer(machineidv1.SPIFFEFederationSyncerConfig{
-		Backend:       b,
-		Store:         authServer.Services.SPIFFEFederations,
-		EventsWatcher: authServer.Services.Events,
-		Clock:         process.Clock,
-		Logger: logger.With(
-			teleport.ComponentKey, teleport.Component(teleport.ComponentAuth, "spiffe_federation_syncer"),
-		),
-	})
-	if err != nil {
-		return trace.Wrap(err, "initializing SPIFFEFederation Syncer")
-	}
-	process.RegisterFunc("auth.spiffe_federation_syncer", func() error {
-		return trace.Wrap(spiffeFedSyncer.Run(process.GracefulExitContext()), "running SPIFFEFederation Syncer")
-	})
-
 	process.RegisterFunc("auth.server_info", func() error {
 		return trace.Wrap(authServer.ReconcileServerInfos(process.GracefulExitContext()))
 	})
@@ -2667,12 +2650,8 @@
 	cfg.WebSession = client.WebSessions()
 	cfg.WebToken = client.WebTokens()
 	cfg.WindowsDesktops = client
-<<<<<<< HEAD
 	cfg.ProvisioningStates = client.ProvisioningStatesClient()
 	cfg.IdentityCenter = client.IdentityCenterClient()
-=======
-	// cfg.IdentityCenter = client.IdentityCenterClient()
->>>>>>> 785a7c85
 
 	return accesspoint.NewCache(cfg)
 }
@@ -6440,8 +6419,7 @@
 				types.JoinMethodGitLab,
 				types.JoinMethodAzure,
 				types.JoinMethodGCP,
-				types.JoinMethodTPM,
-				types.JoinMethodTerraformCloud:
+				types.JoinMethodTPM:
 				// Checking error instead of the usual uuid.New() in case uuid generation
 				// fails due to not enough randomness. It's been known to happen happen when
 				// Teleport starts very early in the node initialization cycle and /dev/urandom
