/*
 * Teleport
 * Copyright (C) 2023  Gravitational, Inc.
 *
 * This program is free software: you can redistribute it and/or modify
 * it under the terms of the GNU Affero General Public License as published by
 * the Free Software Foundation, either version 3 of the License, or
 * (at your option) any later version.
 *
 * This program is distributed in the hope that it will be useful,
 * but WITHOUT ANY WARRANTY; without even the implied warranty of
 * MERCHANTABILITY or FITNESS FOR A PARTICULAR PURPOSE.  See the
 * GNU Affero General Public License for more details.
 *
 * You should have received a copy of the GNU Affero General Public License
 * along with this program.  If not, see <http://www.gnu.org/licenses/>.
 */

package authclient

import (
	"context"
	"errors"
	"fmt"
	"net"
	"net/url"
	"time"

	"github.com/gravitational/roundtrip"
	"github.com/gravitational/trace"
	"golang.org/x/crypto/ssh"

	"github.com/gravitational/teleport/api/client"
	"github.com/gravitational/teleport/api/client/crownjewel"
	"github.com/gravitational/teleport/api/client/databaseobject"
	"github.com/gravitational/teleport/api/client/externalauditstorage"
	"github.com/gravitational/teleport/api/client/proto"
	"github.com/gravitational/teleport/api/client/secreport"
	apidefaults "github.com/gravitational/teleport/api/defaults"
	accessgraphsecretsv1pb "github.com/gravitational/teleport/api/gen/proto/go/teleport/accessgraph/v1"
	"github.com/gravitational/teleport/api/gen/proto/go/teleport/autoupdate/v1"
	clusterconfigpb "github.com/gravitational/teleport/api/gen/proto/go/teleport/clusterconfig/v1"
	dbobjectimportrulev1 "github.com/gravitational/teleport/api/gen/proto/go/teleport/dbobjectimportrule/v1"
	devicepb "github.com/gravitational/teleport/api/gen/proto/go/teleport/devicetrust/v1"
	integrationv1 "github.com/gravitational/teleport/api/gen/proto/go/teleport/integration/v1"
	loginrulepb "github.com/gravitational/teleport/api/gen/proto/go/teleport/loginrule/v1"
	machineidv1pb "github.com/gravitational/teleport/api/gen/proto/go/teleport/machineid/v1"
	notificationsv1 "github.com/gravitational/teleport/api/gen/proto/go/teleport/notifications/v1"
	pluginspb "github.com/gravitational/teleport/api/gen/proto/go/teleport/plugins/v1"
	resourceusagepb "github.com/gravitational/teleport/api/gen/proto/go/teleport/resourceusage/v1"
	samlidppb "github.com/gravitational/teleport/api/gen/proto/go/teleport/samlidp/v1"
	trustpb "github.com/gravitational/teleport/api/gen/proto/go/teleport/trust/v1"
	userspb "github.com/gravitational/teleport/api/gen/proto/go/teleport/users/v1"
	"github.com/gravitational/teleport/api/gen/proto/go/teleport/vnet/v1"
	userpreferencesv1 "github.com/gravitational/teleport/api/gen/proto/go/userpreferences/v1"
	"github.com/gravitational/teleport/api/mfa"
	"github.com/gravitational/teleport/api/types"
	apievents "github.com/gravitational/teleport/api/types/events"
	"github.com/gravitational/teleport/api/utils/keys"
	accessgraphv1 "github.com/gravitational/teleport/gen/proto/go/accessgraph/v1alpha"
	wantypes "github.com/gravitational/teleport/lib/auth/webauthntypes"
	"github.com/gravitational/teleport/lib/defaults"
	"github.com/gravitational/teleport/lib/events"
	"github.com/gravitational/teleport/lib/services"
	"github.com/gravitational/teleport/lib/session"
	"github.com/gravitational/teleport/lib/utils"
)

const (
	// CurrentVersion is a current API version
	CurrentVersion = types.V2

	// MissingNamespaceError indicates that the client failed to
	// provide the namespace in the request.
	MissingNamespaceError = "missing required parameter: namespace"
)

var (
	// ErrNoMFADevices is returned when an MFA ceremony is performed without possible devices to
	// complete the challenge with.
	ErrNoMFADevices = &trace.AccessDeniedError{
		Message: "MFA is required to access this resource but user has no MFA devices; use 'tsh mfa add' to register MFA devices",
	}
	// InvalidUserPassError is the error for when either the provided username or
	// password is incorrect.
	InvalidUserPassError = &trace.AccessDeniedError{Message: "invalid username or password"}
	// InvalidUserPass2FError is the error for when either the provided username,
	// password, or second factor is incorrect.
	InvalidUserPass2FError = &trace.AccessDeniedError{Message: "invalid username, password or second factor"}
)

// IsInvalidLocalCredentialError checks if an error resulted from an incorrect username,
// password, or second factor.
func IsInvalidLocalCredentialError(err error) bool {
	return errors.Is(err, InvalidUserPassError) || errors.Is(err, InvalidUserPass2FError)
}

// HostFQDN consists of host UUID and cluster name joined via '.'.
func HostFQDN(hostUUID, clusterName string) string {
	return fmt.Sprintf("%v.%v", hostUUID, clusterName)
}

// APIClient is aliased here so that it can be embedded in Client.
type APIClient = client.Client

// Client is the Auth API client. It works by connecting to auth servers
// via gRPC and HTTP.
//
// When Teleport servers connect to auth API, they usually establish an SSH
// tunnel first, and then do HTTP-over-SSH. This client is wrapped by auth.TunClient
// in lib/auth/tun.go
//
// NOTE: This client is being deprecated in favor of the gRPC Client in
// teleport/api/client. This Client should only be used internally, or for
// functionality that hasn't been ported to the new client yet.
type Client struct {
	// APIClient is used to make gRPC requests to the server
	*APIClient
	// HTTPClient is used to make http requests to the server
	*HTTPClient
}

// Make sure Client implements all the necessary methods.
var _ ClientI = &Client{}

// NewClient creates a new API client with a connection to a Teleport server.
//
// The client will use the first credentials and the given dialer. If
// no dialer is given, the first address will be used. This address must
// be an auth server address.
//
// NOTE: This client is being deprecated in favor of the gRPC Client in
// teleport/api/client. This Client should only be used internally, or for
// functionality that hasn't been ported to the new client yet.
func NewClient(cfg client.Config, params ...roundtrip.ClientParam) (*Client, error) {
	cfg.DialInBackground = true

	cfg.CircuitBreakerConfig.TrippedErrorMessage = "Unable to communicate with the Teleport Auth Service"

	if err := cfg.CheckAndSetDefaults(); err != nil {
		return nil, trace.Wrap(err)
	}

	apiClient, err := client.New(cfg.Context, cfg)
	if err != nil {
		return nil, trace.Wrap(err)
	}

	// apiClient configures the tls.Config, so we clone it and reuse it for http.
	httpTLS := apiClient.Config().Clone()
	httpDialer := cfg.Dialer
	if httpDialer == nil {
		if len(cfg.Addrs) == 0 {
			return nil, trace.BadParameter("no addresses to dial")
		}
		httpDialer = client.ContextDialerFunc(func(ctx context.Context, network, _ string) (conn net.Conn, err error) {
			for _, addr := range cfg.Addrs {
				contextDialer := client.NewDialer(cfg.Context, cfg.KeepAlivePeriod, cfg.DialTimeout,
					client.WithInsecureSkipVerify(httpTLS.InsecureSkipVerify),
					client.WithALPNConnUpgrade(cfg.ALPNConnUpgradeRequired),
					client.WithPROXYHeaderGetter(cfg.PROXYHeaderGetter),
				)
				conn, err = contextDialer.DialContext(ctx, network, addr)
				if err == nil {
					return conn, nil
				}
			}
			// not wrapping on purpose to preserve the original error
			return nil, err
		})
	}
	httpClientCfg := &HTTPClientConfig{
		TLS:                        httpTLS,
		Dialer:                     httpDialer,
		ALPNSNIAuthDialClusterName: cfg.ALPNSNIAuthDialClusterName,
	}
	httpClient, err := NewHTTPClient(httpClientCfg, params...)
	if err != nil {
		return nil, trace.Wrap(err)
	}

	return &Client{
		APIClient:  apiClient,
		HTTPClient: httpClient,
	}, nil
}

func (c *Client) Close() error {
	c.HTTPClient.Close()
	return c.APIClient.Close()
}

// notImplementedMessage is the message to return for endpoints that are not
// implemented. This is due to how service interfaces are used with Teleport.
const notImplementedMessage = "not implemented: can only be called by auth locally"

// CreateAuthPreference not implemented: can only be called locally.
func (c *Client) CreateAuthPreference(context.Context, types.AuthPreference) (types.AuthPreference, error) {
	return nil, trace.NotImplemented(notImplementedMessage)
}

// CreateSessionRecordingConfig not implemented: can only be called locally.
func (c *Client) CreateSessionRecordingConfig(context.Context, types.SessionRecordingConfig) (types.SessionRecordingConfig, error) {
	return nil, trace.NotImplemented(notImplementedMessage)
}

// CreateClusterAuditConfig not implemented: can only be called locally.
func (c *Client) CreateClusterAuditConfig(context.Context, types.ClusterAuditConfig) (types.ClusterAuditConfig, error) {
	return nil, trace.NotImplemented(notImplementedMessage)
}

func (c *Client) UpdateClusterAuditConfig(context.Context, types.ClusterAuditConfig) (types.ClusterAuditConfig, error) {
	return nil, trace.NotImplemented(notImplementedMessage)
}

func (c *Client) UpsertClusterAuditConfig(context.Context, types.ClusterAuditConfig) (types.ClusterAuditConfig, error) {
	return nil, trace.NotImplemented(notImplementedMessage)
}

func (c *Client) CreateClusterNetworkingConfig(context.Context, types.ClusterNetworkingConfig) (types.ClusterNetworkingConfig, error) {
	return nil, trace.NotImplemented(notImplementedMessage)
}

// CreateCertAuthority not implemented: can only be called locally.
func (c *Client) CreateCertAuthority(ctx context.Context, ca types.CertAuthority) error {
	return trace.NotImplemented(notImplementedMessage)
}

// UpsertCertAuthority updates or inserts new cert authority
func (c *Client) UpsertCertAuthority(ctx context.Context, ca types.CertAuthority) error {
	if err := services.ValidateCertAuthority(ca); err != nil {
		return trace.Wrap(err)
	}

	_, err := c.APIClient.UpsertCertAuthority(ctx, ca)
	return trace.Wrap(err)
}

// CompareAndSwapCertAuthority updates existing cert authority if the existing cert authority
// value matches the value stored in the backend.
func (c *Client) CompareAndSwapCertAuthority(new, existing types.CertAuthority) error {
	return trace.BadParameter("this function is not supported on the client")
}

// GetCertAuthorities returns a list of certificate authorities
func (c *Client) GetCertAuthorities(ctx context.Context, caType types.CertAuthType, loadKeys bool) ([]types.CertAuthority, error) {
	if err := caType.Check(); err != nil {
		return nil, trace.Wrap(err)
	}

	cas, err := c.APIClient.GetCertAuthorities(ctx, caType, loadKeys)
	return cas, trace.Wrap(err)
}

// GetCertAuthority returns certificate authority by given id. Parameter loadSigningKeys
// controls if signing keys are loaded
func (c *Client) GetCertAuthority(ctx context.Context, id types.CertAuthID, loadSigningKeys bool) (types.CertAuthority, error) {
	if err := id.Check(); err != nil {
		return nil, trace.Wrap(err)
	}

	ca, err := c.APIClient.GetCertAuthority(ctx, id, loadSigningKeys)
	return ca, trace.Wrap(err)
}

// DeleteCertAuthority deletes cert authority by ID
func (c *Client) DeleteCertAuthority(ctx context.Context, id types.CertAuthID) error {
	if err := id.Check(); err != nil {
		return trace.Wrap(err)
	}

	err := c.APIClient.DeleteCertAuthority(ctx, id)
	return trace.Wrap(err)
}

// ActivateCertAuthority not implemented: can only be called locally.
func (c *Client) ActivateCertAuthority(id types.CertAuthID) error {
	return trace.NotImplemented(notImplementedMessage)
}

// DeactivateCertAuthority not implemented: can only be called locally.
func (c *Client) DeactivateCertAuthority(id types.CertAuthID) error {
	return trace.NotImplemented(notImplementedMessage)
}

// UpdateUserCARoleMap not implemented: can only be called locally.
func (c *Client) UpdateUserCARoleMap(ctx context.Context, name string, roleMap types.RoleMap, activated bool) error {
	return trace.NotImplemented(notImplementedMessage)
}

// KeepAliveServer not implemented: can only be called locally.
func (c *Client) KeepAliveServer(ctx context.Context, keepAlive types.KeepAlive) error {
	return trace.BadParameter("not implemented, use StreamKeepAlives instead")
}

// GetReverseTunnel not implemented: can only be called locally.
func (c *Client) GetReverseTunnel(name string, opts ...services.MarshalOption) (types.ReverseTunnel, error) {
	return nil, trace.NotImplemented(notImplementedMessage)
}

// DeleteAllTokens not implemented: can only be called locally.
func (c *Client) DeleteAllTokens() error {
	return trace.NotImplemented(notImplementedMessage)
}

// AddUserLoginAttempt logs user login attempt
func (c *Client) AddUserLoginAttempt(user string, attempt services.LoginAttempt, ttl time.Duration) error {
	panic("not implemented")
}

// GetUserLoginAttempts returns user login attempts
func (c *Client) GetUserLoginAttempts(user string) ([]services.LoginAttempt, error) {
	panic("not implemented")
}

// DeleteAllAuthServers not implemented: can only be called locally.
func (c *Client) DeleteAllAuthServers() error {
	return trace.NotImplemented(notImplementedMessage)
}

// DeleteAuthServer not implemented: can only be called locally.
func (c *Client) DeleteAuthServer(name string) error {
	return trace.NotImplemented(notImplementedMessage)
}

// UpdateAndSwapUser not implemented: can only be called locally.
func (c *Client) UpdateAndSwapUser(ctx context.Context, user string, withSecrets bool, fn func(types.User) (bool, error)) (types.User, error) {
	return nil, trace.NotImplemented(notImplementedMessage)
}

// CompareAndSwapUser not implemented: can only be called locally
func (c *Client) CompareAndSwapUser(ctx context.Context, new, expected types.User) error {
	return trace.NotImplemented(notImplementedMessage)
}

// StreamSessionEvents streams all events from a given session recording. An error is returned on the first
// channel if one is encountered. Otherwise the event channel is closed when the stream ends.
// The event channel is not closed on error to prevent race conditions in downstream select statements.
func (c *Client) StreamSessionEvents(ctx context.Context, sessionID session.ID, startIndex int64) (chan apievents.AuditEvent, chan error) {
	return c.APIClient.StreamSessionEvents(ctx, string(sessionID), startIndex)
}

// SearchEvents allows searching for audit events with pagination support.
func (c *Client) SearchEvents(ctx context.Context, req events.SearchEventsRequest) ([]apievents.AuditEvent, string, error) {
	events, lastKey, err := c.APIClient.SearchEvents(ctx, req.From, req.To, apidefaults.Namespace, req.EventTypes, req.Limit, req.Order, req.StartKey)
	if err != nil {
		return nil, "", trace.Wrap(err)
	}

	return events, lastKey, nil
}

// SearchSessionEvents returns session related events to find completed sessions.
func (c *Client) SearchSessionEvents(ctx context.Context, req events.SearchSessionEventsRequest) ([]apievents.AuditEvent, string, error) {
	events, lastKey, err := c.APIClient.SearchSessionEvents(ctx, req.From, req.To, req.Limit, req.Order, req.StartKey)
	if err != nil {
		return nil, "", trace.Wrap(err)
	}

	return events, lastKey, nil
}

// UpsertClusterAutoUpdateConfig sets cluster autoupdate configuration.
func (c *Client) UpsertClusterAutoUpdateConfig(ctx context.Context, config *autoupdate.ClusterAutoUpdateConfig) (*autoupdate.ClusterAutoUpdateConfig, error) {
	return nil, trace.NotImplemented(notImplementedMessage)
}

// GetClusterAutoUpdateConfig gets the autoupdate configuration from the backend.
func (c *Client) GetClusterAutoUpdateConfig(ctx context.Context) (*autoupdate.ClusterAutoUpdateConfig, error) {
	config, err := c.APIClient.GetClusterAutoUpdateConfig(ctx)
	if err != nil {
		return nil, trace.Wrap(err)
	}
	return config, nil
}

// DeleteAutoUpdateVersion deletes types.AutoUpdateVersion from the backend.
func (c *Client) DeleteAutoUpdateVersion(ctx context.Context) error {
	return trace.NotImplemented(notImplementedMessage)
}

// UpsertAutoUpdateVersion sets cluster autoupdate version.
func (c *Client) UpsertAutoUpdateVersion(ctx context.Context, config *autoupdate.AutoUpdateVersion) (*autoupdate.AutoUpdateVersion, error) {
	return nil, trace.NotImplemented(notImplementedMessage)
}

// GetAutoUpdateVersion gets the autoupdate version from the backend.
func (c *Client) GetAutoUpdateVersion(ctx context.Context) (*autoupdate.AutoUpdateVersion, error) {
	config, err := c.APIClient.GetAutoUpdateVersion(ctx)
	if err != nil {
		return nil, trace.Wrap(err)
	}
	return config, nil
}

// DeleteClusterAutoUpdateConfig deletes types.ClusterAutoUpdateConfig from the backend.
func (c *Client) DeleteClusterAutoUpdateConfig(ctx context.Context) error {
	return trace.NotImplemented(notImplementedMessage)
}

// UpsertClusterName not implemented: can only be called locally.
func (c *Client) UpsertClusterName(cn types.ClusterName) error {
	return trace.NotImplemented(notImplementedMessage)
}

// DeleteClusterName not implemented: can only be called locally.
func (c *Client) DeleteClusterName() error {
	return trace.NotImplemented(notImplementedMessage)
}

// DeleteAllCertAuthorities not implemented: can only be called locally.
func (c *Client) DeleteAllCertAuthorities(caType types.CertAuthType) error {
	return trace.NotImplemented(notImplementedMessage)
}

// DeleteAllReverseTunnels not implemented: can only be called locally.
func (c *Client) DeleteAllReverseTunnels() error {
	return trace.NotImplemented(notImplementedMessage)
}

// DeleteAllRemoteClusters not implemented: can only be called locally.
func (c *Client) DeleteAllRemoteClusters(ctx context.Context) error {
	return trace.NotImplemented(notImplementedMessage)
}

// CreateRemoteCluster not implemented: can only be called locally.
func (c *Client) CreateRemoteCluster(ctx context.Context, rc types.RemoteCluster) (types.RemoteCluster, error) {
	return nil, trace.NotImplemented(notImplementedMessage)
}

// PatchRemoteCluster not implemented: can only be called locally.
func (c *Client) PatchRemoteCluster(ctx context.Context, name string, updateFn func(rc types.RemoteCluster) (types.RemoteCluster, error)) (types.RemoteCluster, error) {
	return nil, trace.NotImplemented(notImplementedMessage)
}

// DeleteAllNamespaces not implemented: can only be called locally.
func (c *Client) DeleteAllNamespaces() error {
	return trace.NotImplemented(notImplementedMessage)
}

// DeleteAllRoles not implemented: can only be called locally.
func (c *Client) DeleteAllRoles(context.Context) error {
	return trace.NotImplemented(notImplementedMessage)
}

// ListWindowsDesktops not implemented: can only be called locally.
func (c *Client) ListWindowsDesktops(ctx context.Context, req types.ListWindowsDesktopsRequest) (*types.ListWindowsDesktopsResponse, error) {
	return nil, trace.NotImplemented(notImplementedMessage)
}

// ListWindowsDesktopServices not implemented: can only be called locally.
func (c *Client) ListWindowsDesktopServices(ctx context.Context, req types.ListWindowsDesktopServicesRequest) (*types.ListWindowsDesktopServicesResponse, error) {
	return nil, trace.NotImplemented(notImplementedMessage)
}

// DeleteAllUsers not implemented: can only be called locally.
func (c *Client) DeleteAllUsers(ctx context.Context) error {
	return trace.NotImplemented(notImplementedMessage)
}

const (
	// UserTokenTypeResetPasswordInvite is a token type used for the UI invite flow that
	// allows users to change their password and set second factor (if enabled).
	UserTokenTypeResetPasswordInvite = "invite"
	// UserTokenTypeResetPassword is a token type used for the UI flow where user
	// re-sets their password and second factor (if enabled).
	UserTokenTypeResetPassword = "password"
	// UserTokenTypeRecoveryStart describes a recovery token issued to users who
	// successfully verified their recovery code.
	UserTokenTypeRecoveryStart = "recovery_start"
	// UserTokenTypeRecoveryApproved describes a recovery token issued to users who
	// successfully verified their second auth credential (either password or a second factor) and
	// can now start changing their password or add a new second factor device.
	// This token is also used to allow users to delete exisiting second factor devices
	// and retrieve their new set of recovery codes as part of the recovery flow.
	UserTokenTypeRecoveryApproved = "recovery_approved"
	// UserTokenTypePrivilege describes a token type that grants access to a privileged action
	// that requires users to re-authenticate with their second factor while looged in. This
	// token is issued to users who has successfully re-authenticated.
	UserTokenTypePrivilege = "privilege"
	// UserTokenTypePrivilegeException describes a token type that allowed a user to bypass
	// second factor re-authentication which in other cases would be required eg:
	// allowing user to add a mfa device if they don't have any registered.
	UserTokenTypePrivilegeException = "privilege_exception"

	// userTokenTypePrivilegeOTP is used to hold OTP data during (otherwise)
	// token-less registrations.
	// This kind of token is an internal artifact of Teleport and should only be
	// allowed for OTP device registrations.
	userTokenTypePrivilegeOTP = "privilege_otp"
)

// CreateUserTokenRequest is a request to create a new user token.
type CreateUserTokenRequest struct {
	// Name is the user name for token.
	Name string `json:"name"`
	// TTL specifies how long the generated token is valid for.
	TTL time.Duration `json:"ttl"`
	// Type is the token type.
	Type string `json:"type"`
}

// CheckAndSetDefaults checks and sets the defaults.
func (r *CreateUserTokenRequest) CheckAndSetDefaults() error {
	if r.Name == "" {
		return trace.BadParameter("user name can't be empty")
	}

	if r.TTL < 0 {
		return trace.BadParameter("TTL can't be negative")
	}

	if r.Type == "" {
		r.Type = UserTokenTypeResetPassword
	}

	switch r.Type {
	case UserTokenTypeResetPasswordInvite:
		if r.TTL == 0 {
			r.TTL = defaults.SignupTokenTTL
		}

		if r.TTL > defaults.MaxSignupTokenTTL {
			return trace.BadParameter(
				"failed to create user token for reset password invite: maximum token TTL is %v hours",
				defaults.MaxSignupTokenTTL)
		}

	case UserTokenTypeResetPassword:
		if r.TTL == 0 {
			r.TTL = defaults.ChangePasswordTokenTTL
		}

		if r.TTL > defaults.MaxChangePasswordTokenTTL {
			return trace.BadParameter(
				"failed to create user token for reset password: maximum token TTL is %v hours",
				defaults.MaxChangePasswordTokenTTL)
		}

	case UserTokenTypeRecoveryStart:
		r.TTL = defaults.RecoveryStartTokenTTL

	case UserTokenTypeRecoveryApproved:
		r.TTL = defaults.RecoveryApprovedTokenTTL

	case UserTokenTypePrivilege, UserTokenTypePrivilegeException, userTokenTypePrivilegeOTP:
		r.TTL = defaults.PrivilegeTokenTTL

	default:
		return trace.BadParameter("unknown user token request type(%v)", r.Type)
	}

	return nil
}

// CreateResetPasswordToken creates reset password token
func (c *Client) CreateResetPasswordToken(ctx context.Context, req CreateUserTokenRequest) (types.UserToken, error) {
	return c.APIClient.CreateResetPasswordToken(ctx, &proto.CreateResetPasswordTokenRequest{
		Name: req.Name,
		TTL:  proto.Duration(req.TTL),
		Type: req.Type,
	})
}

// GetDatabaseServers returns all registered database proxy servers.
func (c *Client) GetDatabaseServers(ctx context.Context, namespace string, opts ...services.MarshalOption) ([]types.DatabaseServer, error) {
	return c.APIClient.GetDatabaseServers(ctx, namespace)
}

// UpsertAppSession not implemented: can only be called locally.
func (c *Client) UpsertAppSession(ctx context.Context, session types.WebSession) error {
	return trace.NotImplemented(notImplementedMessage)
}

// UpsertSnowflakeSession not implemented: can only be called locally.
func (c *Client) UpsertSnowflakeSession(_ context.Context, _ types.WebSession) error {
	return trace.NotImplemented(notImplementedMessage)
}

// UpsertSAMLIdPSession not implemented: can only be called locally.
func (c *Client) UpsertSAMLIdPSession(_ context.Context, _ types.WebSession) error {
	return trace.NotImplemented(notImplementedMessage)
}

// ResumeAuditStream resumes existing audit stream.
func (c *Client) ResumeAuditStream(ctx context.Context, sid session.ID, uploadID string) (apievents.Stream, error) {
	return c.APIClient.ResumeAuditStream(ctx, string(sid), uploadID)
}

// CreateAuditStream creates new audit stream.
func (c *Client) CreateAuditStream(ctx context.Context, sid session.ID) (apievents.Stream, error) {
	return c.APIClient.CreateAuditStream(ctx, string(sid))
}

// GetClusterAuditConfig gets cluster audit configuration.
func (c *Client) GetClusterAuditConfig(ctx context.Context) (types.ClusterAuditConfig, error) {
	return c.APIClient.GetClusterAuditConfig(ctx)
}

// GetClusterNetworkingConfig gets cluster networking configuration.
func (c *Client) GetClusterNetworkingConfig(ctx context.Context) (types.ClusterNetworkingConfig, error) {
	return c.APIClient.GetClusterNetworkingConfig(ctx)
}

// GetSessionRecordingConfig gets session recording configuration.
func (c *Client) GetSessionRecordingConfig(ctx context.Context) (types.SessionRecordingConfig, error) {
	return c.APIClient.GetSessionRecordingConfig(ctx)
}

// GenerateCertAuthorityCRL generates an empty CRL for a CA.
func (c *Client) GenerateCertAuthorityCRL(ctx context.Context, caType types.CertAuthType) ([]byte, error) {
	resp, err := c.APIClient.GenerateCertAuthorityCRL(ctx, &proto.CertAuthorityRequest{Type: caType})
	if err != nil {
		return nil, trace.Wrap(err)
	}
	return resp.CRL, nil
}

// DeleteClusterNetworkingConfig not implemented: can only be called locally.
func (c *Client) DeleteClusterNetworkingConfig(ctx context.Context) error {
	return trace.NotImplemented(notImplementedMessage)
}

// DeleteSessionRecordingConfig not implemented: can only be called locally.
func (c *Client) DeleteSessionRecordingConfig(ctx context.Context) error {
	return trace.NotImplemented(notImplementedMessage)
}

// DeleteAuthPreference not implemented: can only be called locally.
func (c *Client) DeleteAuthPreference(context.Context) error {
	return trace.NotImplemented(notImplementedMessage)
}

// SetClusterAuditConfig not implemented: can only be called locally.
func (c *Client) SetClusterAuditConfig(ctx context.Context, auditConfig types.ClusterAuditConfig) error {
	return trace.NotImplemented(notImplementedMessage)
}

// DeleteClusterAuditConfig not implemented: can only be called locally.
func (c *Client) DeleteClusterAuditConfig(ctx context.Context) error {
	return trace.NotImplemented(notImplementedMessage)
}

// DeleteAllLocks not implemented: can only be called locally.
func (c *Client) DeleteAllLocks(context.Context) error {
	return trace.NotImplemented(notImplementedMessage)
}

func (c *Client) UpdatePresence(ctx context.Context, sessionID, user string) error {
	return trace.NotImplemented(notImplementedMessage)
}

func (c *Client) GetLicense(ctx context.Context) (string, error) {
	return c.APIClient.GetLicense(ctx)
}

func (c *Client) ListReleases(ctx context.Context) ([]*types.Release, error) {
	return c.APIClient.ListReleases(ctx, &proto.ListReleasesRequest{})
}

func (c *Client) OktaClient() services.Okta {
	return c.APIClient.OktaClient()
}

func (c *Client) SCIMClient() services.SCIM {
	return c.APIClient.SCIMClient()
}

// SecReportsClient returns a client for security reports.
func (c *Client) SecReportsClient() *secreport.Client {
	return c.APIClient.SecReportsClient()
}

func (c *Client) AccessListClient() services.AccessLists {
	return c.APIClient.AccessListClient()
}

// AccessMonitoringRuleClient returns the access monitoring rules client.
func (c *Client) AccessMonitoringRuleClient() services.AccessMonitoringRules {
	return c.APIClient.AccessMonitoringRulesClient()
}

func (c *Client) ExternalAuditStorageClient() *externalauditstorage.Client {
	return c.APIClient.ExternalAuditStorageClient()
}

func (c *Client) UserLoginStateClient() services.UserLoginStates {
	return c.APIClient.UserLoginStateClient()
}

func (c *Client) AccessGraphClient() accessgraphv1.AccessGraphServiceClient {
	return accessgraphv1.NewAccessGraphServiceClient(c.APIClient.GetConnection())
}

func (c *Client) AccessGraphSecretsScannerClient() accessgraphsecretsv1pb.SecretsScannerServiceClient {
	return accessgraphsecretsv1pb.NewSecretsScannerServiceClient(c.APIClient.GetConnection())
}

func (c *Client) IntegrationAWSOIDCClient() integrationv1.AWSOIDCServiceClient {
	return integrationv1.NewAWSOIDCServiceClient(c.APIClient.GetConnection())
}

func (c *Client) NotificationServiceClient() notificationsv1.NotificationServiceClient {
	return notificationsv1.NewNotificationServiceClient(c.APIClient.GetConnection())
}

// DatabaseObjectsClient returns a client for managing the DatabaseObject resource.
func (c *Client) DatabaseObjectsClient() *databaseobject.Client {
	return databaseobject.NewClient(c.APIClient.DatabaseObjectClient())
}

// DiscoveryConfigClient returns a client for managing the DiscoveryConfig resource.
func (c *Client) DiscoveryConfigClient() services.DiscoveryConfigWithStatusUpdater {
	return c.APIClient.DiscoveryConfigClient()
}

// CrownJewelsClient returns a client for managing Crown Jewel resources.
func (c *Client) CrownJewelsClient() services.CrownJewels {
	return c.APIClient.CrownJewelServiceClient()
}

// StaticHostUserClient returns a client for managing static host user resources.
func (c *Client) StaticHostUserClient() services.StaticHostUser {
	return c.APIClient.StaticHostUserClient()
}

// DeleteStaticTokens deletes static tokens
func (c *Client) DeleteStaticTokens() error {
	return trace.NotImplemented(notImplementedMessage)
}

// GetStaticTokens returns a list of static register tokens
func (c *Client) GetStaticTokens() (types.StaticTokens, error) {
	return nil, trace.NotImplemented(notImplementedMessage)
}

// SetStaticTokens sets a list of static register tokens
func (c *Client) SetStaticTokens(st types.StaticTokens) error {
	return trace.NotImplemented(notImplementedMessage)
}

// UpsertUserNotificationState creates or updates a user notification state which records whether the user has clicked on or dismissed a notification.
func (c *Client) UpsertUserNotificationState(ctx context.Context, username string, uns *notificationsv1.UserNotificationState) (*notificationsv1.UserNotificationState, error) {
	return c.APIClient.UpsertUserNotificationState(ctx, &notificationsv1.UpsertUserNotificationStateRequest{
		Username:              username,
		UserNotificationState: uns,
	})
}

// UpsertUserLastSeenNotification creates or updates a user's last seen notification item.
func (c *Client) UpsertUserLastSeenNotification(ctx context.Context, username string, ulsn *notificationsv1.UserLastSeenNotification) (*notificationsv1.UserLastSeenNotification, error) {
	return c.APIClient.UpsertUserLastSeenNotification(ctx, &notificationsv1.UpsertUserLastSeenNotificationRequest{
		Username:                 username,
		UserLastSeenNotification: ulsn,
	})
}

// CreateGlobalNotification creates a global notification.
func (c *Client) CreateGlobalNotification(ctx context.Context, gn *notificationsv1.GlobalNotification) (*notificationsv1.GlobalNotification, error) {
	rsp, err := c.APIClient.CreateGlobalNotification(ctx, &notificationsv1.CreateGlobalNotificationRequest{
		GlobalNotification: gn,
	})
	return rsp, trace.Wrap(err)
}

// CreateUserNotification creates a user-specific notification.
func (c *Client) CreateUserNotification(ctx context.Context, notification *notificationsv1.Notification) (*notificationsv1.Notification, error) {
	rsp, err := c.APIClient.CreateUserNotification(ctx, &notificationsv1.CreateUserNotificationRequest{
		Notification: notification,
	})
	return rsp, trace.Wrap(err)
}

// DeleteGlobalNotification deletes a global notification.
func (c *Client) DeleteGlobalNotification(ctx context.Context, notificationId string) error {
	err := c.APIClient.DeleteGlobalNotification(ctx, &notificationsv1.DeleteGlobalNotificationRequest{
		NotificationId: notificationId,
	})
	return trace.Wrap(err)
}

// DeleteUserNotification not implemented: can only be called locally.
func (c *Client) DeleteUserNotification(ctx context.Context, username string, notificationId string) error {
	err := c.APIClient.DeleteUserNotification(ctx, &notificationsv1.DeleteUserNotificationRequest{
		Username:       username,
		NotificationId: notificationId,
	})
	return trace.Wrap(err)
}

// DeleteAllGlobalNotifications not implemented: can only be called locally.
func (c *Client) DeleteAllGlobalNotifications(ctx context.Context) error {
	return trace.NotImplemented(notImplementedMessage)
}

// DeleteAllUserNotificationStatesForUser not implemented: can only be called locally.
func (c *Client) DeleteAllUserNotificationStatesForUser(ctx context.Context, username string) error {
	return trace.NotImplemented(notImplementedMessage)
}

// DeleteAllUserNotifications not implemented: can only be called locally.
func (c *Client) DeleteAllUserNotifications(ctx context.Context) error {
	return trace.NotImplemented(notImplementedMessage)
}

// DeleteAllUserNotificationsForUser not implemented: can only be called locally.
func (c *Client) DeleteAllUserNotificationsForUser(ctx context.Context, username string) error {
	return trace.NotImplemented(notImplementedMessage)
}

// DeleteUserLastSeenNotification not implemented: can only be called locally.
func (c *Client) DeleteUserLastSeenNotification(ctx context.Context, username string) error {
	return trace.NotImplemented(notImplementedMessage)
}

// DeleteUserNotificationState not implemented: can only be called locally.
func (c *Client) DeleteUserNotificationState(ctx context.Context, username string, notificationId string) error {
	return trace.NotImplemented(notImplementedMessage)
}

// GetUserLastSeenNotification not implemented: can only be called locally.
func (c *Client) GetUserLastSeenNotification(ctx context.Context, username string) (*notificationsv1.UserLastSeenNotification, error) {
	return nil, trace.NotImplemented(notImplementedMessage)
}

// ListGlobalNotifications not implemented: can only be called locally.
func (c *Client) ListGlobalNotifications(ctx context.Context, pageSize int, startKey string) ([]*notificationsv1.GlobalNotification, string, error) {
	return nil, "", trace.NotImplemented(notImplementedMessage)
}

// ListUserNotifications not implemented: can only be called locally.
func (c *Client) ListUserNotifications(ctx context.Context, pageSize int, startKey string) ([]*notificationsv1.Notification, string, error) {
	return nil, "", trace.NotImplemented(notImplementedMessage)
}

// ListUserNotificationStates not implemented: can only be called locally.
func (c *Client) ListUserNotificationStates(ctx context.Context, username string, pageSize int, nextToken string) ([]*notificationsv1.UserNotificationState, string, error) {
	return nil, "", trace.NotImplemented(notImplementedMessage)
}

// UpsertGlobalNotification not implemented: can only be called locally.
func (c *Client) UpsertGlobalNotification(ctx context.Context, globalNotification *notificationsv1.GlobalNotification) (*notificationsv1.GlobalNotification, error) {
	return nil, trace.NotImplemented(notImplementedMessage)
}

// UpsertUserNotification not implemented: can only be called locally.
func (c *Client) UpsertUserNotification(ctx context.Context, notification *notificationsv1.Notification) (*notificationsv1.Notification, error) {
	return nil, trace.NotImplemented(notImplementedMessage)
}

// GetAccessGraphSettings gets the access graph settings from the backend.
func (c *Client) GetAccessGraphSettings(context.Context) (*clusterconfigpb.AccessGraphSettings, error) {
	return nil, trace.NotImplemented(notImplementedMessage)
}

// CreateAccessGraphSettings creates the access graph settings in the backend.
func (c *Client) CreateAccessGraphSettings(context.Context, *clusterconfigpb.AccessGraphSettings) (*clusterconfigpb.AccessGraphSettings, error) {
	return nil, trace.NotImplemented(notImplementedMessage)
}

// UpdateAccessGraphSettings updates the access graph settings in the backend.
func (c *Client) UpdateAccessGraphSettings(context.Context, *clusterconfigpb.AccessGraphSettings) (*clusterconfigpb.AccessGraphSettings, error) {
	return nil, trace.NotImplemented(notImplementedMessage)
}

// UpsertAccessGraphSettings creates or updates the access graph settings in the backend.
func (c *Client) UpsertAccessGraphSettings(context.Context, *clusterconfigpb.AccessGraphSettings) (*clusterconfigpb.AccessGraphSettings, error) {
	return nil, trace.NotImplemented(notImplementedMessage)
}

// DeleteAccessGraphSettings deletes the access graph settings from the backend.
func (c *Client) DeleteAccessGraphSettings(context.Context) error {
	return trace.NotImplemented(notImplementedMessage)
}

type WebSessionReq struct {
	// User is the user name associated with the session id.
	User string `json:"user"`
	// PrevSessionID is the id of current session.
	PrevSessionID string `json:"prev_session_id"`
	// AccessRequestID is an optional field that holds the id of an approved access request.
	AccessRequestID string `json:"access_request_id"`
	// Switchback is a flag to indicate if user is wanting to switchback from an assumed role
	// back to their default role.
	Switchback bool `json:"switchback"`
	// ReloadUser is a flag to indicate if user needs to be refetched from the backend
	// to apply new user changes e.g. user traits were updated.
	ReloadUser bool `json:"reload_user"`
}

// WebService implements features used by Web UI clients
type WebService interface {
	// GetWebSessionInfo checks if a web session is valid, returns session id in case if
	// it is valid, or error otherwise.
	GetWebSessionInfo(ctx context.Context, user, sessionID string) (types.WebSession, error)
	// ExtendWebSession creates a new web session for a user based on another
	// valid web session
	ExtendWebSession(ctx context.Context, req WebSessionReq) (types.WebSession, error)
	// CreateWebSession creates a new web session for a user
	CreateWebSession(ctx context.Context, user string) (types.WebSession, error)

	// AppSession defines application session features.
	services.AppSession
	// SnowflakeSession defines Snowflake session features.
	services.SnowflakeSession
}

// OIDCAuthResponse is returned when auth server validated callback parameters
// returned from OIDC provider
type OIDCAuthResponse struct {
	// Username is authenticated teleport username
	Username string `json:"username"`
	// Identity contains validated OIDC identity
	Identity types.ExternalIdentity `json:"identity"`
	// Web session will be generated by auth server if requested in OIDCAuthRequest
	Session types.WebSession `json:"session,omitempty"`
	// Cert will be generated by certificate authority
	Cert []byte `json:"cert,omitempty"`
	// TLSCert is PEM encoded TLS certificate
	TLSCert []byte `json:"tls_cert,omitempty"`
	// Req is original oidc auth request
	Req OIDCAuthRequest `json:"req"`
	// HostSigners is a list of signing host public keys
	// trusted by proxy, used in console login
	HostSigners []types.CertAuthority `json:"host_signers"`
}

// OIDCAuthRequest is an OIDC auth request that supports standard json marshaling.
type OIDCAuthRequest struct {
	// ConnectorID is ID of OIDC connector this request uses
	ConnectorID string `json:"connector_id"`
	// CSRFToken is associated with user web session token
	CSRFToken string `json:"csrf_token"`
	// PublicKey is an optional public key, users want these
	// keys to be signed by auth servers user CA in case
	// of successful auth
	PublicKey []byte `json:"public_key"`
	// CreateWebSession indicates if user wants to generate a web
	// session after successful authentication
	CreateWebSession bool `json:"create_web_session"`
	// ClientRedirectURL is a URL client wants to be redirected
	// after successful authentication
	ClientRedirectURL string `json:"client_redirect_url"`
}

// SAMLAuthResponse is returned when auth server validated callback parameters
// returned from SAML identity provider
type SAMLAuthResponse struct {
	// Username is an authenticated teleport username
	Username string `json:"username"`
	// Identity contains validated SAML identity
	Identity types.ExternalIdentity `json:"identity"`
	// Web session will be generated by auth server if requested in SAMLAuthRequest
	Session types.WebSession `json:"session,omitempty"`
	// Cert will be generated by certificate authority
	Cert []byte `json:"cert,omitempty"`
	// TLSCert is a PEM encoded TLS certificate
	TLSCert []byte `json:"tls_cert,omitempty"`
	// Req is an original SAML auth request
	Req SAMLAuthRequest `json:"req"`
	// HostSigners is a list of signing host public keys
	// trusted by proxy, used in console login
	HostSigners []types.CertAuthority `json:"host_signers"`
}

// SAMLAuthRequest is a SAML auth request that supports standard json marshaling.
type SAMLAuthRequest struct {
	// ID is a unique request ID.
	ID string `json:"id"`
	// PublicKey is an optional public key, users want these
	// keys to be signed by auth servers user CA in case
	// of successful auth.
	PublicKey []byte `json:"public_key"`
	// CSRFToken is associated with user web session token.
	CSRFToken string `json:"csrf_token"`
	// CreateWebSession indicates if user wants to generate a web
	// session after successful authentication.
	CreateWebSession bool `json:"create_web_session"`
	// ClientRedirectURL is a URL client wants to be redirected
	// after successful authentication.
	ClientRedirectURL string `json:"client_redirect_url"`
}

// GithubAuthResponse represents Github auth callback validation response
type GithubAuthResponse struct {
	// Username is the name of authenticated user
	Username string `json:"username"`
	// Identity is the external identity
	Identity types.ExternalIdentity `json:"identity"`
	// Session is the created web session
	Session types.WebSession `json:"session,omitempty"`
	// Cert is the generated SSH client certificate
	Cert []byte `json:"cert,omitempty"`
	// TLSCert is PEM encoded TLS client certificate
	TLSCert []byte `json:"tls_cert,omitempty"`
	// Req is the original auth request
	Req GithubAuthRequest `json:"req"`
	// HostSigners is a list of signing host public keys
	// trusted by proxy, used in console login
	HostSigners []types.CertAuthority `json:"host_signers"`
}

// GithubAuthRequest is an Github auth request that supports standard json marshaling
type GithubAuthRequest struct {
	// ConnectorID is the name of the connector to use.
	ConnectorID string `json:"connector_id"`
	// CSRFToken is used to protect against CSRF attacks.
	CSRFToken string `json:"csrf_token"`
	// PublicKey is an optional public key to sign in case of successful auth.
	PublicKey []byte `json:"public_key"`
	// CreateWebSession indicates that a user wants to generate a web session
	// after successful authentication.
	CreateWebSession bool `json:"create_web_session"`
	// ClientRedirectURL is the URL where client will be redirected after
	// successful auth.
	ClientRedirectURL string `json:"client_redirect_url"`
}

// IdentityService manages identities and users
type IdentityService interface {
	// CreateOIDCConnector creates a new OIDC connector.
	CreateOIDCConnector(ctx context.Context, connector types.OIDCConnector) (types.OIDCConnector, error)
	// UpdateOIDCConnector updates an existing OIDC connector.
	UpdateOIDCConnector(ctx context.Context, connector types.OIDCConnector) (types.OIDCConnector, error)
	// UpsertOIDCConnector updates or creates an OIDC connector.
	UpsertOIDCConnector(ctx context.Context, connector types.OIDCConnector) (types.OIDCConnector, error)
	// GetOIDCConnector returns OIDC connector information by id
	GetOIDCConnector(ctx context.Context, id string, withSecrets bool) (types.OIDCConnector, error)
	// GetOIDCConnectors gets valid OIDC connectors list
	GetOIDCConnectors(ctx context.Context, withSecrets bool) ([]types.OIDCConnector, error)
	// DeleteOIDCConnector deletes OIDC connector by ID
	DeleteOIDCConnector(ctx context.Context, connectorID string) error
	// CreateOIDCAuthRequest creates OIDCAuthRequest
	CreateOIDCAuthRequest(ctx context.Context, req types.OIDCAuthRequest) (*types.OIDCAuthRequest, error)
	// GetOIDCAuthRequest returns OIDC auth request if found
	GetOIDCAuthRequest(ctx context.Context, id string) (*types.OIDCAuthRequest, error)
	// ValidateOIDCAuthCallback validates OIDC auth callback returned from redirect
	ValidateOIDCAuthCallback(ctx context.Context, q url.Values) (*OIDCAuthResponse, error)

	// CreateSAMLConnector creates a new SAML connector.
	CreateSAMLConnector(ctx context.Context, connector types.SAMLConnector) (types.SAMLConnector, error)
	// UpdateSAMLConnector updates an existing SAML connector
	UpdateSAMLConnector(ctx context.Context, connector types.SAMLConnector) (types.SAMLConnector, error)
	// UpsertSAMLConnector updates or creates a SAML connector
	UpsertSAMLConnector(ctx context.Context, connector types.SAMLConnector) (types.SAMLConnector, error)
	// GetSAMLConnector returns SAML connector information by id
	GetSAMLConnector(ctx context.Context, id string, withSecrets bool) (types.SAMLConnector, error)
	// GetSAMLConnectors gets valid SAML connectors list
	GetSAMLConnectors(ctx context.Context, withSecrets bool) ([]types.SAMLConnector, error)
	// DeleteSAMLConnector deletes SAML connector by ID
	DeleteSAMLConnector(ctx context.Context, connectorID string) error
	// CreateSAMLAuthRequest creates SAML AuthnRequest
	CreateSAMLAuthRequest(ctx context.Context, req types.SAMLAuthRequest) (*types.SAMLAuthRequest, error)
	// ValidateSAMLResponse validates SAML auth response
	ValidateSAMLResponse(ctx context.Context, samlResponse, connectorID, clientIP string) (*SAMLAuthResponse, error)
	// GetSAMLAuthRequest returns SAML auth request if found
	GetSAMLAuthRequest(ctx context.Context, authRequestID string) (*types.SAMLAuthRequest, error)

	// CreateGithubConnector creates a new Github connector.
	CreateGithubConnector(ctx context.Context, connector types.GithubConnector) (types.GithubConnector, error)
	// UpdateGithubConnector updates an existing Github connector.
	UpdateGithubConnector(ctx context.Context, connector types.GithubConnector) (types.GithubConnector, error)
	// UpsertGithubConnector creates or updates a Github connector.
	UpsertGithubConnector(ctx context.Context, connector types.GithubConnector) (types.GithubConnector, error)
	// GetGithubConnectors returns valid Github connectors
	GetGithubConnectors(ctx context.Context, withSecrets bool) ([]types.GithubConnector, error)
	// GetGithubConnector returns the specified Github connector
	GetGithubConnector(ctx context.Context, id string, withSecrets bool) (types.GithubConnector, error)
	// DeleteGithubConnector deletes the specified Github connector
	DeleteGithubConnector(ctx context.Context, id string) error
	// CreateGithubAuthRequest creates a new request for Github OAuth2 flow
	CreateGithubAuthRequest(ctx context.Context, req types.GithubAuthRequest) (*types.GithubAuthRequest, error)
	// GetGithubAuthRequest returns Github auth request if found
	GetGithubAuthRequest(ctx context.Context, id string) (*types.GithubAuthRequest, error)
	// ValidateGithubAuthCallback validates Github auth callback
	ValidateGithubAuthCallback(ctx context.Context, q url.Values) (*GithubAuthResponse, error)

	// GetSSODiagnosticInfo returns SSO diagnostic info records.
	GetSSODiagnosticInfo(ctx context.Context, authKind string, authRequestID string) (*types.SSODiagnosticInfo, error)

	// GetUser returns user by name
	GetUser(ctx context.Context, name string, withSecrets bool) (types.User, error)

	// GetCurrentUser returns current user as seen by the server.
	// Useful especially in the context of remote clusters which perform role and trait mapping.
	GetCurrentUser(ctx context.Context) (types.User, error)

	// GetCurrentUserRoles returns current user's roles.
	GetCurrentUserRoles(ctx context.Context) ([]types.Role, error)

	// CreateUser inserts a new entry in a backend.
	CreateUser(ctx context.Context, user types.User) (types.User, error)

	// UpdateUser updates an existing user in a backend.
	UpdateUser(ctx context.Context, user types.User) (types.User, error)

	// UpdateAndSwapUser reads an existing user, runs `fn` against it and writes
	// the result to storage. Return `false` from `fn` to avoid storage changes.
	// Roughly equivalent to [GetUser] followed by [CompareAndSwapUser].
	// Returns the storage user.
	UpdateAndSwapUser(ctx context.Context, user string, withSecrets bool, fn func(types.User) (changed bool, err error)) (types.User, error)

	// UpsertUser user updates or inserts user entry
	UpsertUser(ctx context.Context, user types.User) (types.User, error)

	// CompareAndSwapUser updates an existing user in a backend, but fails if
	// the user in the backend does not match the expected value.
	CompareAndSwapUser(ctx context.Context, new, expected types.User) error

	// DeleteUser deletes an existng user in a backend by username.
	DeleteUser(ctx context.Context, user string) error

	// GetUsers returns a list of usernames registered in the system
	GetUsers(ctx context.Context, withSecrets bool) ([]types.User, error)

	// ListUsers returns a page of users.
	ListUsers(ctx context.Context, req *userspb.ListUsersRequest) (*userspb.ListUsersResponse, error)

	// ChangePassword changes user password
	ChangePassword(ctx context.Context, req *proto.ChangePasswordRequest) error

	// GenerateUserCerts takes the public key in the OpenSSH `authorized_keys` plain
	// text format, signs it using User Certificate Authority signing key and
	// returns the resulting certificates.
	GenerateUserCerts(ctx context.Context, req proto.UserCertsRequest) (*proto.Certs, error)

	// IsMFARequired is a request to check whether MFA is required to
	// access the Target.
	IsMFARequired(ctx context.Context, req *proto.IsMFARequiredRequest) (*proto.IsMFARequiredResponse, error)

	// DeleteAllUsers deletes all users
	DeleteAllUsers(ctx context.Context) error

	// CreateResetPasswordToken creates a new user reset token
	CreateResetPasswordToken(ctx context.Context, req CreateUserTokenRequest) (types.UserToken, error)

	// ChangeUserAuthentication allows a user with a reset or invite token to change their password and if enabled also adds a new mfa device.
	// Upon success, creates new web session and creates new set of recovery codes (if user meets requirements).
	ChangeUserAuthentication(ctx context.Context, req *proto.ChangeUserAuthenticationRequest) (*proto.ChangeUserAuthenticationResponse, error)

	// GetResetPasswordToken returns a reset password token.
	GetResetPasswordToken(ctx context.Context, username string) (types.UserToken, error)

	// GetMFADevices fetches all MFA devices registered for the calling user.
	GetMFADevices(ctx context.Context, in *proto.GetMFADevicesRequest) (*proto.GetMFADevicesResponse, error)
	// AddMFADeviceSync adds a new MFA device (nonstream).
	AddMFADeviceSync(ctx context.Context, req *proto.AddMFADeviceSyncRequest) (*proto.AddMFADeviceSyncResponse, error)
	// DeleteMFADeviceSync deletes a users MFA device (nonstream).
	DeleteMFADeviceSync(ctx context.Context, req *proto.DeleteMFADeviceSyncRequest) error
	// CreateAuthenticateChallenge creates and returns MFA challenges for a users registered MFA devices.
	CreateAuthenticateChallenge(ctx context.Context, req *proto.CreateAuthenticateChallengeRequest) (*proto.MFAAuthenticateChallenge, error)
	// CreateRegisterChallenge creates and returns MFA register challenge for a new MFA device.
	CreateRegisterChallenge(ctx context.Context, req *proto.CreateRegisterChallengeRequest) (*proto.MFARegisterChallenge, error)

	// MaintainSessionPresence establishes a channel used to continuously verify the presence for a session.
	MaintainSessionPresence(ctx context.Context) (proto.AuthService_MaintainSessionPresenceClient, error)

	// StartAccountRecovery creates a recovery start token for a user who successfully verified their username and their recovery code.
	// This token is used as part of a URL that will be emailed to the user (not done in this request).
	// Represents step 1 of the account recovery process.
	StartAccountRecovery(ctx context.Context, req *proto.StartAccountRecoveryRequest) (types.UserToken, error)
	// VerifyAccountRecovery creates a recovery approved token after successful verification of users password or second factor
	// (authn depending on what user needed to recover). This token will allow users to perform protected actions while not logged in.
	// Represents step 2 of the account recovery process after RPC StartAccountRecovery.
	VerifyAccountRecovery(ctx context.Context, req *proto.VerifyAccountRecoveryRequest) (types.UserToken, error)
	// CompleteAccountRecovery sets a new password or adds a new mfa device,
	// allowing user to regain access to their account using the new credentials.
	// Represents the last step in the account recovery process after RPC's StartAccountRecovery and VerifyAccountRecovery.
	CompleteAccountRecovery(ctx context.Context, req *proto.CompleteAccountRecoveryRequest) error

	// CreateAccountRecoveryCodes creates new set of recovery codes for a user, replacing and invalidating any previously owned codes.
	CreateAccountRecoveryCodes(ctx context.Context, req *proto.CreateAccountRecoveryCodesRequest) (*proto.RecoveryCodes, error)
	// GetAccountRecoveryToken returns a user token resource after verifying the token in
	// request is not expired and is of the correct recovery type.
	GetAccountRecoveryToken(ctx context.Context, req *proto.GetAccountRecoveryTokenRequest) (types.UserToken, error)
	// GetAccountRecoveryCodes returns the user in context their recovery codes resource without any secrets.
	GetAccountRecoveryCodes(ctx context.Context, req *proto.GetAccountRecoveryCodesRequest) (*proto.RecoveryCodes, error)

	// CreatePrivilegeToken creates a privilege token for the logged in user who has successfully re-authenticated with their second factor.
	// A privilege token allows users to perform privileged action eg: add/delete their MFA device.
	CreatePrivilegeToken(ctx context.Context, req *proto.CreatePrivilegeTokenRequest) (*types.UserTokenV3, error)

	// UpdateHeadlessAuthenticationState updates a headless authentication state.
	UpdateHeadlessAuthenticationState(ctx context.Context, id string, state types.HeadlessAuthenticationState, mfaResponse *proto.MFAAuthenticateResponse) error
	// GetHeadlessAuthentication retrieves a headless authentication by id.
	GetHeadlessAuthentication(ctx context.Context, id string) (*types.HeadlessAuthentication, error)
	// WatchPendingHeadlessAuthentications creates a watcher for pending headless authentication for the current user.
	WatchPendingHeadlessAuthentications(ctx context.Context) (types.Watcher, error)
}

// ProvisioningService is a service in control
// of adding new nodes, auth servers and proxies to the cluster
type ProvisioningService interface {
	// GetTokens returns a list of active invitation tokens for nodes and users
	GetTokens(ctx context.Context) (tokens []types.ProvisionToken, err error)

	// GetToken returns provisioning token
	GetToken(ctx context.Context, token string) (types.ProvisionToken, error)

	// DeleteToken deletes a given provisioning token on the auth server (CA). It
	// could be a reset password token or a machine token
	DeleteToken(ctx context.Context, token string) error

	// DeleteAllTokens deletes all provisioning tokens
	DeleteAllTokens() error

	// UpsertToken adds provisioning tokens for the auth server
	UpsertToken(ctx context.Context, token types.ProvisionToken) error

	// CreateToken creates a new provision token for the auth server
	CreateToken(ctx context.Context, token types.ProvisionToken) error

	// RegisterUsingToken calls the auth service API to register a new node via registration token
	// which has been previously issued via GenerateToken
	RegisterUsingToken(ctx context.Context, req *types.RegisterUsingTokenRequest) (*proto.Certs, error)
}

type ValidateTrustedClusterRequest struct {
	Token           string                `json:"token"`
	CAs             []types.CertAuthority `json:"certificate_authorities"`
	TeleportVersion string                `json:"teleport_version"`
}

func (v *ValidateTrustedClusterRequest) ToRaw() (*ValidateTrustedClusterRequestRaw, error) {
	var cas [][]byte

	for _, certAuthority := range v.CAs {
		data, err := services.MarshalCertAuthority(certAuthority)
		if err != nil {
			return nil, trace.Wrap(err)
		}

		cas = append(cas, data)
	}

	return &ValidateTrustedClusterRequestRaw{
		Token:           v.Token,
		CAs:             cas,
		TeleportVersion: v.TeleportVersion,
	}, nil
}

type ValidateTrustedClusterRequestRaw struct {
	Token           string   `json:"token"`
	CAs             [][]byte `json:"certificate_authorities"`
	TeleportVersion string   `json:"teleport_version"`
}

func (v *ValidateTrustedClusterRequestRaw) ToNative() (*ValidateTrustedClusterRequest, error) {
	var cas []types.CertAuthority

	for _, rawCertAuthority := range v.CAs {
		certAuthority, err := services.UnmarshalCertAuthority(rawCertAuthority)
		if err != nil {
			return nil, trace.Wrap(err)
		}

		cas = append(cas, certAuthority)
	}

	return &ValidateTrustedClusterRequest{
		Token:           v.Token,
		CAs:             cas,
		TeleportVersion: v.TeleportVersion,
	}, nil
}

type ValidateTrustedClusterResponse struct {
	CAs []types.CertAuthority `json:"certificate_authorities"`
}

func (v *ValidateTrustedClusterResponse) ToRaw() (*ValidateTrustedClusterResponseRaw, error) {
	var cas [][]byte

	for _, certAuthority := range v.CAs {
		data, err := services.MarshalCertAuthority(certAuthority)
		if err != nil {
			return nil, trace.Wrap(err)
		}

		cas = append(cas, data)
	}

	return &ValidateTrustedClusterResponseRaw{
		CAs: cas,
	}, nil
}

type ValidateTrustedClusterResponseRaw struct {
	CAs [][]byte `json:"certificate_authorities"`
}

func (v *ValidateTrustedClusterResponseRaw) ToNative() (*ValidateTrustedClusterResponse, error) {
	var cas []types.CertAuthority

	for _, rawCertAuthority := range v.CAs {
		certAuthority, err := services.UnmarshalCertAuthority(rawCertAuthority)
		if err != nil {
			return nil, trace.Wrap(err)
		}

		cas = append(cas, certAuthority)
	}

	return &ValidateTrustedClusterResponse{
		CAs: cas,
	}, nil
}

// AuthenticateUserRequest is a request to authenticate interactive user
type AuthenticateUserRequest struct {
	// Username is a username
	Username string `json:"username"`

	// PublicKey is a public key in ssh authorized_keys format.
	// Soon to be deprecated in favor of SSHPublicKey, TLSPublicKey
	PublicKey []byte `json:"public_key,omitempty"`

	// SSHPublicKey is a public key in ssh authorized_keys format.
	SSHPublicKey []byte `json:"ssh_public_key,omitempty"`
	// TLSPublicKey is a public key in PEM-encoded PKCS#1 or PKIX format.
	TLSPublicKey []byte `json:"tls_public_key,omitempty"`

	// Pass is a password used in local authentication schemes
	Pass *PassCreds `json:"pass,omitempty"`
	// Webauthn is a signed credential assertion, used in MFA authentication
	Webauthn *wantypes.CredentialAssertionResponse `json:"webauthn,omitempty"`
	// OTP is a password and second factor, used for MFA authentication
	OTP *OTPCreds `json:"otp,omitempty"`
	// Session is a web session credential used to authenticate web sessions
	Session *SessionCreds `json:"session,omitempty"`
	// ClientMetadata includes forwarded information about a client
	ClientMetadata *ForwardedClientMetadata `json:"client_metadata,omitempty"`
	// HeadlessAuthenticationID is the ID for a headless authentication resource.
	HeadlessAuthenticationID string `json:"headless_authentication_id"`
}

// ForwardedClientMetadata can be used by the proxy web API to forward information about
// the client to the auth service.
type ForwardedClientMetadata struct {
	UserAgent string `json:"user_agent,omitempty"`
	// RemoteAddr is the IP address of the end user. This IP address is derived
	// either from a direct client connection, or from a PROXY protocol header
	// if the connection is forwarded through a load balancer.
	RemoteAddr string `json:"remote_addr,omitempty"`
}

// CheckAndSetDefaults checks and sets defaults
func (a *AuthenticateUserRequest) CheckAndSetDefaults() error {
	switch {
	case a.Username == "" && a.Webauthn != nil: // OK, passwordless.
	case a.Username == "":
		return trace.BadParameter("missing parameter 'username'")
	case a.Pass == nil && a.Webauthn == nil && a.OTP == nil && a.Session == nil && a.HeadlessAuthenticationID == "":
		return trace.BadParameter("at least one authentication method is required")
	}
	return nil
}

// PassCreds is a password credential
type PassCreds struct {
	// Password is a user password
	Password []byte `json:"password"`
}

// OTPCreds is a two-factor authentication credentials
type OTPCreds struct {
	// Password is a user password
	Password []byte `json:"password"`
	// Token is a user second factor token
	Token string `json:"token"`
}

// SessionCreds is a web session credentials
type SessionCreds struct {
	// ID is a web session id
	ID string `json:"id"`
}

// AuthenticateSSHRequest is a request to authenticate SSH client user via CLI
type AuthenticateSSHRequest struct {
	// AuthenticateUserRequest is a request with credentials
	AuthenticateUserRequest
	// TTL is a requested TTL for certificates to be issues
	TTL time.Duration `json:"ttl"`
	// CompatibilityMode sets certificate compatibility mode with old SSH clients
	CompatibilityMode string `json:"compatibility_mode"`
	RouteToCluster    string `json:"route_to_cluster"`
	// KubernetesCluster sets the target kubernetes cluster for the TLS
	// certificate. This can be empty on older clients.
	KubernetesCluster string `json:"kubernetes_cluster"`

	// AttestationStatement is an attestation statement associated with the given public key.
	// Soon to be deprecated in favor of SSHAttestationStatement, TLSAttestationStatement.
	AttestationStatement *keys.AttestationStatement `json:"attestation_statement,omitempty"`

	// SSHAttestationStatement is an attestation statement associated with the
	// given SSH public key.
	SSHAttestationStatement *keys.AttestationStatement `json:"ssh_attestation_statement,omitempty"`
	// TLSAttestationStatement is an attestation statement associated with the
	// given TLS public key.
	TLSAttestationStatement *keys.AttestationStatement `json:"tls_attestation_statement,omitempty"`
}

// CheckAndSetDefaults checks and sets default certificate values
func (a *AuthenticateSSHRequest) CheckAndSetDefaults() error {
	if err := a.AuthenticateUserRequest.CheckAndSetDefaults(); err != nil {
		return trace.Wrap(err)
	}
	if len(a.SSHPublicKey) == 0 && len(a.TLSPublicKey) == 0 && len(a.PublicKey) == 0 {
		return trace.BadParameter("missing parameter: at least one of 'ssh_public_key', 'tls_public_key', 'public_key' must be set")
	}
	if len(a.PublicKey) != 0 && len(a.SSHPublicKey) != 0 {
		return trace.BadParameter("both 'public_key' and 'ssh_public_key' are set")
	}
	if len(a.PublicKey) != 0 && len(a.TLSPublicKey) != 0 {
		return trace.BadParameter("both 'public_key' and 'tls_public_key' are set")
	}
	if a.AttestationStatement != nil && a.SSHAttestationStatement != nil {
		return trace.BadParameter("both 'attestation_statement' and 'ssh_attestation_statement' are set")
	}
	if a.AttestationStatement != nil && a.TLSAttestationStatement != nil {
		return trace.BadParameter("both 'attestation_statement' and 'tls_attestation_statement' are set")
	}
	certificateFormat, err := utils.CheckCertificateFormatFlag(a.CompatibilityMode)
	if err != nil {
		return trace.Wrap(err)
	}
	a.CompatibilityMode = certificateFormat
	return nil
}

// SSHLoginResponse is a response returned by web proxy, it preserves backwards compatibility
// on the wire, which is the primary reason for non-matching json tags
type SSHLoginResponse struct {
	// User contains a logged-in user information
	Username string `json:"username"`
	// Cert is a PEM encoded  signed certificate
	Cert []byte `json:"cert"`
	// TLSCertPEM is a PEM encoded TLS certificate signed by TLS certificate authority
	TLSCert []byte `json:"tls_cert"`
	// HostSigners is a list of signing host public keys trusted by proxy
	HostSigners []TrustedCerts `json:"host_signers"`
	// SAMLSingleLogoutEnabled is whether SAML SLO (single logout) is enabled for the SAML auth connector being used, if applicable.
	SAMLSingleLogoutEnabled bool `json:"samlSingleLogoutEnabled"`
}

// TrustedCerts contains host certificates, it preserves backwards compatibility
// on the wire, which is the primary reason for non-matching json tags
type TrustedCerts struct {
	// ClusterName identifies teleport cluster name this authority serves,
	// for host authorities that means base hostname of all servers,
	// for user authorities that means organization name
	ClusterName string `json:"domain_name"`
	// AuthorizedKeys is a list of SSH public keys in authorized_keys format
	// that can be used to check host key signatures.
	AuthorizedKeys [][]byte `json:"checking_keys"`
	// TLSCertificates is a list of TLS certificates of the certificate authority
	// of the authentication server
	TLSCertificates [][]byte `json:"tls_certs"`
}

// SSHCertPublicKeys returns a list of trusted host SSH certificate authority public keys
func (c *TrustedCerts) SSHCertPublicKeys() ([]ssh.PublicKey, error) {
	out := make([]ssh.PublicKey, 0, len(c.AuthorizedKeys))
	for _, keyBytes := range c.AuthorizedKeys {
		publicKey, _, _, _, err := ssh.ParseAuthorizedKey(keyBytes)
		if err != nil {
			return nil, trace.Wrap(err)
		}
		out = append(out, publicKey)
	}
	return out, nil
}

// AuthoritiesToTrustedCerts serializes authorities to TrustedCerts data structure
func AuthoritiesToTrustedCerts(authorities []types.CertAuthority) []TrustedCerts {
	out := make([]TrustedCerts, len(authorities))
	for i, ca := range authorities {
		out[i] = TrustedCerts{
			ClusterName:     ca.GetClusterName(),
			AuthorizedKeys:  services.GetSSHCheckingKeys(ca),
			TLSCertificates: services.GetTLSCerts(ca),
		}
	}
	return out
}

// KubeCSR is a kubernetes CSR request
type KubeCSR struct {
	// Username of user's certificate
	Username string `json:"username"`
	// ClusterName is a name of the target cluster to generate certificate for
	ClusterName string `json:"cluster_name"`
	// CSR is a kubernetes CSR
	CSR []byte `json:"csr"`
}

// CheckAndSetDefaults checks and sets defaults
func (a *KubeCSR) CheckAndSetDefaults() error {
	if len(a.CSR) == 0 {
		return trace.BadParameter("missing parameter 'csr'")
	}
	return nil
}

// KubeCSRResponse is a response to kubernetes CSR request
type KubeCSRResponse struct {
	// Cert is a signed certificate PEM block
	Cert []byte `json:"cert"`
	// CertAuthorities is a list of PEM block with trusted cert authorities
	CertAuthorities [][]byte `json:"cert_authorities"`
	// TargetAddr is an optional target address
	// of the kubernetes API server that can be set
	// in the kubeconfig
	TargetAddr string `json:"target_addr"`
}

// ClientI is a client to Auth service
type ClientI interface {
	IdentityService
	ProvisioningService
	services.Trust
	events.AuditLogSessionStreamer
	events.Streamer
	apievents.Emitter
	services.Presence
	services.Access
	services.DynamicAccess
	services.DynamicAccessOracle
	services.Restrictions
	services.Apps
	services.Databases
	services.DatabaseServices
	services.Kubernetes
	services.WindowsDesktops
	services.SAMLIdPServiceProviders
	services.UserGroups
	WebService
	services.Status
	services.ClusterConfiguration
	services.AutoUpdateService
	services.SessionTrackerService
	services.ConnectionsDiagnostic
	services.SAMLIdPSession
	services.Integrations
	services.KubeWaitingContainer
	services.Notifications
	services.VnetConfigGetter
	types.Events

	types.WebSessionsGetter
	types.WebTokensGetter

	// TrustClient returns a client to the Trust service.
	TrustClient() trustpb.TrustServiceClient

	// DevicesClient returns a Device Trust client.
	// Clients connecting to non-Enterprise clusters, or older Teleport versions,
	// still get a client when calling this method, but all RPCs will return
	// "not implemented" errors (as per the default gRPC behavior).
	DevicesClient() devicepb.DeviceTrustServiceClient

	// LoginRuleClient returns a client to the Login Rule gRPC service.
	// Clients connecting to non-Enterprise clusters, or older Teleport versions,
	// still get a client when calling this method, but all RPCs will return
	// "not implemented" errors (as per the default gRPC behavior).
	LoginRuleClient() loginrulepb.LoginRuleServiceClient

	// AccessGraphClient returns a client to the Access Graph gRPC service.
	AccessGraphClient() accessgraphv1.AccessGraphServiceClient

	AccessGraphSecretsScannerClient() accessgraphsecretsv1pb.SecretsScannerServiceClient

	// IntegrationAWSOIDCClient returns a client to the Integration AWS OIDC gRPC service.
	IntegrationAWSOIDCClient() integrationv1.AWSOIDCServiceClient

	// NewKeepAliver returns a new instance of keep aliver
	NewKeepAliver(ctx context.Context) (types.KeepAliver, error)

	// RotateCertAuthority starts or restarts certificate authority rotation process.
	RotateCertAuthority(ctx context.Context, req types.RotateRequest) error

	// RotateExternalCertAuthority rotates external certificate authority,
	// this method is used to update only public keys and certificates of the
	// the certificate authorities of trusted clusters.
	RotateExternalCertAuthority(ctx context.Context, ca types.CertAuthority) error

	// ValidateTrustedCluster validates trusted cluster token with
	// main cluster, in case if validation is successful, main cluster
	// adds remote cluster
	ValidateTrustedCluster(context.Context, *ValidateTrustedClusterRequest) (*ValidateTrustedClusterResponse, error)

	// GetDomainName returns auth server cluster name
	GetDomainName(ctx context.Context) (string, error)

	// GetClusterCACert returns the PEM-encoded TLS certs for the local cluster.
	// If the cluster has multiple TLS certs, they will all be concatenated.
	GetClusterCACert(ctx context.Context) (*proto.GetClusterCACertResponse, error)

	// GenerateHostCerts generates new host certificates (signed
	// by the host certificate authority) for a node
	GenerateHostCerts(context.Context, *proto.HostCertsRequest) (*proto.Certs, error)
	// GenerateOpenSSHCert signs a SSH certificate with OpenSSH CA that
	// can be used to connect to Agentless nodes.
	GenerateOpenSSHCert(ctx context.Context, req *proto.OpenSSHCertRequest) (*proto.OpenSSHCert, error)
	// AuthenticateWebUser authenticates web user, creates and  returns web session
	// in case if authentication is successful
	AuthenticateWebUser(ctx context.Context, req AuthenticateUserRequest) (types.WebSession, error)
	// AuthenticateSSHUser authenticates SSH console user, creates and  returns a pair of signed TLS and SSH
	// short-lived certificates as a result
	AuthenticateSSHUser(ctx context.Context, req AuthenticateSSHRequest) (*SSHLoginResponse, error)

	// ProcessKubeCSR processes CSR request against Kubernetes CA, returns
	// signed certificate if successful.
	ProcessKubeCSR(req KubeCSR) (*KubeCSRResponse, error)

	// Ping gets basic info about the auth server.
	Ping(ctx context.Context) (proto.PingResponse, error)

	// CreateAppSession creates an application web session. Application web
	// sessions represent a browser session the client holds.
	CreateAppSession(context.Context, *proto.CreateAppSessionRequest) (types.WebSession, error)

	// CreateSnowflakeSession creates a Snowflake web session. Snowflake web
	// sessions represent Database Access Snowflake session the client holds.
	CreateSnowflakeSession(context.Context, types.CreateSnowflakeSessionRequest) (types.WebSession, error)

	// CreateSAMLIdPSession creates a SAML IdP. SAML IdP sessions represent
	// sessions created by the SAML identity provider.
	CreateSAMLIdPSession(context.Context, types.CreateSAMLIdPSessionRequest) (types.WebSession, error)

	// GenerateDatabaseCert generates a client certificate used by a database
	// service to authenticate with the database instance, or a server certificate
	// for configuring a self-hosted database, depending on the requester_name.
	GenerateDatabaseCert(context.Context, *proto.DatabaseCertRequest) (*proto.DatabaseCertResponse, error)

	// GetWebSession queries the existing web session described with req.
	// Implements ReadAccessPoint.
	GetWebSession(ctx context.Context, req types.GetWebSessionRequest) (types.WebSession, error)

	// GetWebToken queries the existing web token described with req.
	// Implements ReadAccessPoint.
	GetWebToken(ctx context.Context, req types.GetWebTokenRequest) (types.WebToken, error)

	// GenerateAWSOIDCToken generates a token to be used to execute an AWS OIDC Integration action.
	GenerateAWSOIDCToken(ctx context.Context, integration string) (string, error)

	// ResetAuthPreference resets cluster auth preference to defaults.
	ResetAuthPreference(ctx context.Context) error

	// ResetClusterNetworkingConfig resets cluster networking configuration to defaults.
	ResetClusterNetworkingConfig(ctx context.Context) error

	// ResetSessionRecordingConfig resets session recording configuration to defaults.
	ResetSessionRecordingConfig(ctx context.Context) error

	// GenerateWindowsDesktopCert generates client smartcard certificate used
	// by an RDP client to authenticate with Windows.
	GenerateWindowsDesktopCert(context.Context, *proto.WindowsDesktopCertRequest) (*proto.WindowsDesktopCertResponse, error)
	// GenerateCertAuthorityCRL generates an empty CRL for a CA.
	GenerateCertAuthorityCRL(context.Context, types.CertAuthType) ([]byte, error)

	// GetInventoryStatus gets basic status info about instance inventory.
	GetInventoryStatus(ctx context.Context, req proto.InventoryStatusRequest) (proto.InventoryStatusSummary, error)

	// PingInventory attempts to trigger a downstream ping against a connected instance.
	PingInventory(ctx context.Context, req proto.InventoryPingRequest) (proto.InventoryPingResponse, error)

	// SubmitUsageEvent submits an external usage event.
	SubmitUsageEvent(ctx context.Context, req *proto.SubmitUsageEventRequest) error

	// GetLicense returns the license used to start Teleport Enterprise
	GetLicense(ctx context.Context) (string, error)

	// ListReleases returns a list of Teleport Enterprise releases
	ListReleases(ctx context.Context) ([]*types.Release, error)

	// PluginsClient returns a Plugins client.
	// Clients connecting to non-Enterprise clusters, or older Teleport versions,
	// still get a plugins client when calling this method, but all RPCs will return
	// "not implemented" errors (as per the default gRPC behavior).
	PluginsClient() pluginspb.PluginServiceClient

	// SAMLIdPClient returns a SAML IdP client.
	// Clients connecting to non-Enterprise clusters, or older Teleport versions,
	// still get a SAML IdP client when calling this method, but all RPCs will return
	// "not implemented" errors (as per the default gRPC behavior).
	SAMLIdPClient() samlidppb.SAMLIdPServiceClient

	// OktaClient returns an Okta client.
	// Clients connecting to non-Enterprise clusters, or older Teleport versions,
	// still get an Okta client when calling this method, but all RPCs will return
	// "not implemented" errors (as per the default gRPC behavior).
	OktaClient() services.Okta

	// SCIMClient returns a client for the SCIM provisioning service. Clients
	// connecting to OSS clusters will still get a client when calling this method,
	// but the back-end service will fail all requests with "Not Implemented" as per the
	// default GRPC behavior.
	SCIMClient() services.SCIM

	// AccessListClient returns an access list client.
	// Clients connecting to older Teleport versions still get an access list client
	// when calling this method, but all RPCs will return "not implemented" errors
	// (as per the default gRPC behavior).
	AccessListClient() services.AccessLists

	// AccessMonitoringRuleClient returns an access monitoring rule client.
	// Clients connecting to older Teleport versions still get an access list client
	// when calling this method, but all RPCs will return "not implemented" errors
	// (as per the default gRPC behavior).
	AccessMonitoringRuleClient() services.AccessMonitoringRules

	// DatabaseObjectImportRuleClient returns a database object import rule client.
	DatabaseObjectImportRuleClient() dbobjectimportrulev1.DatabaseObjectImportRuleServiceClient

	// DatabaseObjectsClient returns a database object client.
	DatabaseObjectsClient() *databaseobject.Client

	// SecReportsClient returns a client for security reports.
	// Clients connecting to  older Teleport versions, still get an access list client
	// when calling this method, but all RPCs will return "not implemented" errors
	// (as per the default gRPC behavior).
	SecReportsClient() *secreport.Client

	// BotServiceClient returns a client for the Machine ID Bot Service.
	// Clients connecting to older Teleport versions, still get a bot service client
	// when calling this method, but all RPCs will return "not implemented" errors
	// (as per the default gRPC behavior).
	BotServiceClient() machineidv1pb.BotServiceClient

	// BotInstanceServiceClient returns a client for interacting with Machine ID
	// Bot Instances.
	// Clients connecting to older Teleport versions, still get a bot service client
	// when calling this method, but all RPCs will return "not implemented" errors
	// (as per the default gRPC behavior).
	BotInstanceServiceClient() machineidv1pb.BotInstanceServiceClient

	// UserLoginStateClient returns a user login state client.
	// Clients connecting to older Teleport versions still get a user login state client
	// when calling this method, but all RPCs will return "not implemented" errors
	// (as per the default gRPC behavior).
	UserLoginStateClient() services.UserLoginStates

	// DiscoveryConfigClient returns a DiscoveryConfig client.
	// Clients connecting to older Teleport versions, still get an DiscoveryConfig client
	// when calling this method, but all RPCs will return "not implemented" errors
	// (as per the default gRPC behavior).
	DiscoveryConfigClient() services.DiscoveryConfigWithStatusUpdater

	// CrownJewelServiceClient returns a Crown Jewel service client.
	CrownJewelServiceClient() *crownjewel.Client

	// ResourceUsageClient returns a resource usage service client.
	// Clients connecting to non-Enterprise clusters, or older Teleport versions,
	// still get a client when calling this method, but all RPCs will return
	// "not implemented" errors (as per the default gRPC behavior).
	ResourceUsageClient() resourceusagepb.ResourceUsageServiceClient

	// ExternalAuditStorageClient returns an External Audit Storage client.
	// Clients connecting to non-Enterprise clusters, or older Teleport versions,
	// still get a client when calling this method, but all RPCs will return
	// "not implemented" errors (as per the default gRPC behavior).
	ExternalAuditStorageClient() *externalauditstorage.Client

	// WorkloadIdentityServiceClient returns a workload identity service client.
	// Clients connecting to  older Teleport versions, still get a client
	// when calling this method, but all RPCs will return "not implemented" errors
	// (as per the default gRPC behavior).
	WorkloadIdentityServiceClient() machineidv1pb.WorkloadIdentityServiceClient

	// NotificationServiceClient returns a notification service client.
	// Clients connecting to  older Teleport versions, still get a client
	// when calling this method, but all RPCs will return "not implemented" errors
	// (as per the default gRPC behavior).
	NotificationServiceClient() notificationsv1.NotificationServiceClient

	// ClusterConfigClient returns a Cluster Configuration client.
	// Clients connecting to non-Enterprise clusters, or older Teleport versions,
	// still get a client when calling this method, but all RPCs will return
	// "not implemented" errors (as per the default gRPC behavior).
	ClusterConfigClient() clusterconfigpb.ClusterConfigServiceClient

	// VnetConfigServiceClient returns a VnetConfig service client.
	// Clients connecting to older Teleport versions still get a client when calling this method, but all RPCs
	// will return "not implemented" errors (as per the default gRPC behavior).
	VnetConfigServiceClient() vnet.VnetConfigServiceClient

<<<<<<< HEAD
	// AutoUpdateServiceClient returns a AutoUpdate service client.
	AutoUpdateServiceClient() autoupdate.AutoUpdateServiceClient
=======
	// StaticHostUserClient returns a StaticHostUser client.
	// Clients connecting to older Teleport versions still get a client when calling this method, but all RPCs
	// will return "not implemented" errors (as per the default gRPC behavior).
	StaticHostUserClient() services.StaticHostUser
>>>>>>> a47041bd

	// CloneHTTPClient creates a new HTTP client with the same configuration.
	CloneHTTPClient(params ...roundtrip.ClientParam) (*HTTPClient, error)

	// GetResources returns a paginated list of resources.
	GetResources(ctx context.Context, req *proto.ListResourcesRequest) (*proto.ListResourcesResponse, error)

	// GetUserPreferences returns the user preferences for a given user.
	GetUserPreferences(ctx context.Context, req *userpreferencesv1.GetUserPreferencesRequest) (*userpreferencesv1.GetUserPreferencesResponse, error)

	// UpsertUserPreferences creates or updates user preferences for a given username.
	UpsertUserPreferences(ctx context.Context, req *userpreferencesv1.UpsertUserPreferencesRequest) error

	// ListAllAccessRequests is a helper for using the ListAccessRequests API's additional sort order/index features without
	// mucking about with pagination. It also implements backwards-comatibility with older control planes that only
	// support GetAccessRequests.
	ListAllAccessRequests(ctx context.Context, req *proto.ListAccessRequestsRequest) ([]*types.AccessRequestV3, error)

	// ListUnifiedResources returns a paginated list of unified resources.
	ListUnifiedResources(ctx context.Context, req *proto.ListUnifiedResourcesRequest) (*proto.ListUnifiedResourcesResponse, error)

	// GetSSHTargets gets all servers that would match an equivalent ssh dial request. Note that this method
	// returns all resources directly accessible to the user *and* all resources available via 'SearchAsRoles',
	// which is what we want when handling things like ambiguous host errors and resource-based access requests,
	// but may result in confusing behavior if it is used outside of those contexts.
	GetSSHTargets(ctx context.Context, req *proto.GetSSHTargetsRequest) (*proto.GetSSHTargetsResponse, error)

	// PerformMFACeremony retrieves an MFA challenge from the server with the given challenge extensions
	// and prompts the user to answer the challenge with the given promptOpts, and ultimately returning
	// an MFA challenge response for the user.
	PerformMFACeremony(ctx context.Context, challengeRequest *proto.CreateAuthenticateChallengeRequest, promptOpts ...mfa.PromptOpt) (*proto.MFAAuthenticateResponse, error)

	// GetClusterAccessGraphConfig retrieves the cluster Access Graph configuration from Auth server.
	GetClusterAccessGraphConfig(ctx context.Context) (*clusterconfigpb.AccessGraphConfig, error)

	// GenerateAppToken creates a JWT token with application access.
	GenerateAppToken(ctx context.Context, req types.GenerateAppTokenRequest) (string, error)
}

type CreateAppSessionForV15Client interface {
	Ping(ctx context.Context) (proto.PingResponse, error)
	CreateAppSession(ctx context.Context, req *proto.CreateAppSessionRequest) (types.WebSession, error)
}

// TryCreateAppSessionForClientCertV15 creates an app session if the auth
// server is pre-v16 and returns the app session ID. This app session ID
// is needed for user app certs requests before v16.
// TODO (Joerger): DELETE IN v17.0.0
func TryCreateAppSessionForClientCertV15(ctx context.Context, client CreateAppSessionForV15Client, username string, routeToApp proto.RouteToApp) (string, error) {
	pingResp, err := client.Ping(ctx)
	if err != nil {
		return "", trace.Wrap(err)
	}

	// If the auth server is v16+, the client does not need to provide a pre-created app session.
	const minServerVersion = "16.0.0-aa" // "-aa" matches all development versions
	if utils.MeetsMinVersion(pingResp.ServerVersion, minServerVersion) {
		return "", nil
	}

	ws, err := client.CreateAppSession(ctx, &proto.CreateAppSessionRequest{
		Username:          username,
		PublicAddr:        routeToApp.PublicAddr,
		ClusterName:       routeToApp.ClusterName,
		AWSRoleARN:        routeToApp.AWSRoleARN,
		AzureIdentity:     routeToApp.AzureIdentity,
		GCPServiceAccount: routeToApp.GCPServiceAccount,
		URI:               routeToApp.URI,
		AppName:           routeToApp.Name,
	})
	if err != nil {
		return "", trace.Wrap(err)
	}

	return ws.GetName(), nil
}<|MERGE_RESOLUTION|>--- conflicted
+++ resolved
@@ -1787,15 +1787,13 @@
 	// will return "not implemented" errors (as per the default gRPC behavior).
 	VnetConfigServiceClient() vnet.VnetConfigServiceClient
 
-<<<<<<< HEAD
-	// AutoUpdateServiceClient returns a AutoUpdate service client.
-	AutoUpdateServiceClient() autoupdate.AutoUpdateServiceClient
-=======
 	// StaticHostUserClient returns a StaticHostUser client.
 	// Clients connecting to older Teleport versions still get a client when calling this method, but all RPCs
 	// will return "not implemented" errors (as per the default gRPC behavior).
 	StaticHostUserClient() services.StaticHostUser
->>>>>>> a47041bd
+
+	// AutoUpdateServiceClient returns a AutoUpdate service client.
+	AutoUpdateServiceClient() autoupdate.AutoUpdateServiceClient
 
 	// CloneHTTPClient creates a new HTTP client with the same configuration.
 	CloneHTTPClient(params ...roundtrip.ClientParam) (*HTTPClient, error)
