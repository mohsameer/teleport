/*
Copyright 2017-2021 Gravitational, Inc.

Licensed under the Apache License, Version 2.0 (the "License");
you may not use this file except in compliance with the License.
You may obtain a copy of the License at

    http://www.apache.org/licenses/LICENSE-2.0

Unless required by applicable law or agreed to in writing, software
distributed under the License is distributed on an "AS IS" BASIS,
WITHOUT WARRANTIES OR CONDITIONS OF ANY KIND, either express or implied.
See the License for the specific language governing permissions and
limitations under the License.
*/

package auth

import (
	"context"
	"crypto/tls"
	"crypto/x509"
	"encoding/json"
	"math"
	"net"
	"net/http"
	"time"

	"github.com/gravitational/oxy/ratelimit"
	"github.com/gravitational/trace"
	om "github.com/grpc-ecosystem/go-grpc-middleware/providers/openmetrics/v2"
	"github.com/prometheus/client_golang/prometheus"
	"github.com/sirupsen/logrus"
	"go.opentelemetry.io/contrib/instrumentation/google.golang.org/grpc/otelgrpc"
	"golang.org/x/exp/slices"
	"golang.org/x/net/http2"
	"google.golang.org/grpc"
	"google.golang.org/grpc/credentials"
	"google.golang.org/grpc/peer"

	"github.com/gravitational/teleport"
	apidefaults "github.com/gravitational/teleport/api/defaults"
	"github.com/gravitational/teleport/api/types"
	apiutils "github.com/gravitational/teleport/api/utils"
	"github.com/gravitational/teleport/api/utils/grpc/interceptors"
	"github.com/gravitational/teleport/lib/authz"
	"github.com/gravitational/teleport/lib/defaults"
	"github.com/gravitational/teleport/lib/httplib"
	"github.com/gravitational/teleport/lib/limiter"
	"github.com/gravitational/teleport/lib/multiplexer"
	"github.com/gravitational/teleport/lib/observability/metrics"
	"github.com/gravitational/teleport/lib/tlsca"
	"github.com/gravitational/teleport/lib/utils"
)

const (
	// TeleportImpersonateUserHeader is a header that specifies teleport user identity
	// that the proxy is impersonating.
	TeleportImpersonateUserHeader = "Teleport-Impersonate-User"
	// TeleportImpersonateIPHeader is a header that specifies the real user IP address.
	TeleportImpersonateIPHeader = "Teleport-Impersonate-IP"
)

// TLSServerConfig is a configuration for TLS server
type TLSServerConfig struct {
	// Listener is a listener to bind to
	Listener net.Listener
	// TLS is a base TLS configuration
	TLS *tls.Config
	// API is API server configuration
	APIConfig
	// LimiterConfig is limiter config
	LimiterConfig limiter.Config
	// AccessPoint is a caching access point
	AccessPoint AccessCache
	// Component is used for debugging purposes
	Component string
	// AcceptedUsage restricts authentication
	// to a subset of certificates based on the metadata
	AcceptedUsage []string
	// ID is an optional debugging ID
	ID string
	// Metrics are optional TLSServer metrics
	Metrics *Metrics
}

// CheckAndSetDefaults checks and sets default values
func (c *TLSServerConfig) CheckAndSetDefaults() error {
	if err := c.APIConfig.CheckAndSetDefaults(); err != nil {
		return trace.Wrap(err)
	}
	if c.Listener == nil {
		return trace.BadParameter("missing parameter Listener")
	}
	if c.TLS == nil {
		return trace.BadParameter("missing parameter TLS")
	}
	c.TLS.ClientAuth = tls.VerifyClientCertIfGiven
	if c.TLS.ClientCAs == nil {
		return trace.BadParameter("missing parameter TLS.ClientCAs")
	}
	if c.TLS.RootCAs == nil {
		return trace.BadParameter("missing parameter TLS.RootCAs")
	}
	if len(c.TLS.Certificates) == 0 {
		return trace.BadParameter("missing parameter TLS.Certificates")
	}
	if c.AccessPoint == nil {
		return trace.BadParameter("missing parameter AccessPoint")
	}
	if c.Component == "" {
		c.Component = teleport.ComponentAuth
	}
	if c.Metrics == nil {
		c.Metrics = &Metrics{}
	}
	return nil
}

// Metrics handles optional metrics for TLSServerConfig
type Metrics struct {
	GRPCServerLatency bool
}

// TLSServer is TLS auth server
type TLSServer struct {
	// httpServer is HTTP/1.1 part of the server
	httpServer *http.Server
	// grpcServer is GRPC server
	grpcServer *GRPCServer
	// cfg is TLS server configuration used for auth server
	cfg TLSServerConfig
	// log is TLS server logging entry
	log *logrus.Entry
	// mux is a listener that multiplexes HTTP/2 and HTTP/1.1
	// on different listeners
	mux *multiplexer.TLSListener
}

// NewTLSServer returns new unstarted TLS server
func NewTLSServer(ctx context.Context, cfg TLSServerConfig) (*TLSServer, error) {
	if err := cfg.CheckAndSetDefaults(); err != nil {
		return nil, trace.Wrap(err)
	}
	// limiter limits requests by frequency and amount of simultaneous
	// connections per client
	limiter, err := limiter.NewLimiter(cfg.LimiterConfig)
	if err != nil {
		return nil, trace.Wrap(err)
	}

	// sets up gRPC metrics interceptor
	grpcMetrics := metrics.CreateGRPCServerMetrics(cfg.Metrics.GRPCServerLatency, prometheus.Labels{teleport.TagServer: "teleport-auth"})
	err = metrics.RegisterPrometheusCollectors(grpcMetrics)
	if err != nil {
		return nil, trace.Wrap(err)
	}

	localClusterName, err := cfg.AccessPoint.GetClusterName()
	if err != nil {
		return nil, trace.Wrap(err)
	}

	// authMiddleware authenticates request assuming TLS client authentication
	// adds authentication information to the context
	// and passes it to the API server
	authMiddleware := &Middleware{
		ClusterName:   localClusterName.GetClusterName(),
		AcceptedUsage: cfg.AcceptedUsage,
		Limiter:       limiter,
		GRPCMetrics:   grpcMetrics,
	}

	apiServer, err := NewAPIServer(&cfg.APIConfig)
	if err != nil {
		return nil, trace.Wrap(err)
	}

	authMiddleware.Wrap(apiServer)
	// Wrap sets the next middleware in chain to the authMiddleware
	limiter.WrapHandle(authMiddleware)
	// force client auth if given
	cfg.TLS.ClientAuth = tls.VerifyClientCertIfGiven
	cfg.TLS.NextProtos = []string{http2.NextProtoTLS}

	securityHeaderHandler := httplib.MakeSecurityHeaderHandler(limiter)
	tracingHandler := httplib.MakeTracingHandler(securityHeaderHandler, teleport.ComponentAuth)

	server := &TLSServer{
		cfg: cfg,
		httpServer: &http.Server{
			Handler:           tracingHandler,
			ReadTimeout:       apidefaults.DefaultIOTimeout,
			ReadHeaderTimeout: defaults.ReadHeadersTimeout,
			WriteTimeout:      apidefaults.DefaultIOTimeout,
			IdleTimeout:       apidefaults.DefaultIdleTimeout,
		},
		log: logrus.WithFields(logrus.Fields{
			trace.Component: cfg.Component,
		}),
	}
	server.cfg.TLS.GetConfigForClient = server.GetConfigForClient

	server.grpcServer, err = NewGRPCServer(GRPCServerConfig{
		TLS:                server.cfg.TLS,
		Middleware:         authMiddleware,
		APIConfig:          cfg.APIConfig,
		UnaryInterceptors:  authMiddleware.UnaryInterceptors(),
		StreamInterceptors: authMiddleware.StreamInterceptors(),
	})
	if err != nil {
		return nil, trace.Wrap(err)
	}

	server.mux, err = multiplexer.NewTLSListener(multiplexer.TLSListenerConfig{
		Listener: tls.NewListener(cfg.Listener, server.cfg.TLS),
		ID:       cfg.ID,
	})
	if err != nil {
		return nil, trace.Wrap(err)
	}

	if cfg.PluginRegistry != nil {
		if err := cfg.PluginRegistry.RegisterAuthServices(ctx, server.grpcServer); err != nil {
			return nil, trace.Wrap(err)
		}
	}

	return server, nil
}

// Close closes TLS server non-gracefully - terminates in flight connections
func (t *TLSServer) Close() error {
	errC := make(chan error, 2)
	go func() {
		errC <- t.httpServer.Close()
	}()
	go func() {
		t.grpcServer.server.Stop()
		errC <- nil
	}()
	errors := []error{}
	for i := 0; i < 2; i++ {
		errors = append(errors, <-errC)
	}
	errors = append(errors, t.mux.Close())
	return trace.NewAggregate(errors...)
}

// Shutdown shuts down TLS server
func (t *TLSServer) Shutdown(ctx context.Context) error {
	errC := make(chan error, 2)
	go func() {
		errC <- t.httpServer.Shutdown(ctx)
	}()
	go func() {
		t.grpcServer.server.GracefulStop()
		errC <- nil
	}()
	errors := []error{}
	for i := 0; i < 2; i++ {
		errors = append(errors, <-errC)
	}
	return trace.NewAggregate(errors...)
}

// Serve starts gRPC and HTTP1.1 services on the mux listener
func (t *TLSServer) Serve() error {
	errC := make(chan error, 2)
	go func() {
		err := t.mux.Serve()
		t.log.WithError(err).Warningf("Mux serve failed.")
	}()
	go func() {
		errC <- t.httpServer.Serve(t.mux.HTTP())
	}()
	go func() {
		errC <- t.grpcServer.server.Serve(t.mux.HTTP2())
	}()
	errors := []error{}
	for i := 0; i < 2; i++ {
		errors = append(errors, <-errC)
	}
	return trace.NewAggregate(errors...)
}

// GetConfigForClient is getting called on every connection
// and server's GetConfigForClient reloads the list of trusted
// local and remote certificate authorities
func (t *TLSServer) GetConfigForClient(info *tls.ClientHelloInfo) (*tls.Config, error) {
	var clusterName string
	var err error
	switch info.ServerName {
	case "":
		// Client does not use SNI, will validate against all known CAs.
	default:
		clusterName, err = apiutils.DecodeClusterName(info.ServerName)
		if err != nil {
			if !trace.IsNotFound(err) {
				t.log.Warningf("Client sent unsupported cluster name %q, what resulted in error %v.", info.ServerName, err)
				return nil, trace.AccessDenied("access is denied")
			}
		}
	}

	// update client certificate pool based on currently trusted TLS
	// certificate authorities.
	// TODO(klizhentas) drop connections of the TLS cert authorities
	// that are not trusted
	pool, totalSubjectsLen, err := DefaultClientCertPool(t.cfg.AccessPoint, clusterName)
	if err != nil {
		var ourClusterName string
		if clusterName, err := t.cfg.AccessPoint.GetClusterName(); err == nil {
			ourClusterName = clusterName.GetClusterName()
		}
		t.log.Errorf("Failed to retrieve client pool for client %v, client cluster %v, target cluster %v, error:  %v.",
			info.Conn.RemoteAddr().String(), clusterName, ourClusterName, trace.DebugReport(err))
		// this falls back to the default config
		return nil, nil
	}

	// Per https://tools.ietf.org/html/rfc5246#section-7.4.4 the total size of
	// the known CA subjects sent to the client can't exceed 2^16-1 (due to
	// 2-byte length encoding). The crypto/tls stack will panic if this
	// happens. To make the error less cryptic, catch this condition and return
	// a better error.
	//
	// This may happen with a very large (>500) number of trusted clusters, if
	// the client doesn't send the correct ServerName in its ClientHelloInfo
	// (see the switch at the top of this func).
	if totalSubjectsLen >= int64(math.MaxUint16) {
		return nil, trace.BadParameter("number of CAs in client cert pool is too large and cannot be encoded in a TLS handshake; this is due to a large number of trusted clusters; try updating tsh to the latest version; if that doesn't help, remove some trusted clusters")
	}

	tlsCopy := t.cfg.TLS.Clone()
	tlsCopy.ClientCAs = pool
	for _, cert := range tlsCopy.Certificates {
		t.log.Debugf("Server certificate %v.", TLSCertInfo(&cert))
	}
	return tlsCopy, nil
}

// Middleware is authentication middleware checking every request
type Middleware struct {
	ClusterName string
	// Handler is HTTP handler called after the middleware checks requests
	Handler http.Handler
	// AcceptedUsage restricts authentication
	// to a subset of certificates based on certificate metadata,
	// for example middleware can reject certificates with mismatching usage.
	// If empty, will only accept certificates with non-limited usage,
	// if set, will accept certificates with non-limited usage,
	// and usage exactly matching the specified values.
	AcceptedUsage []string
	// Limiter is a rate and connection limiter
	Limiter *limiter.Limiter
	// GRPCMetrics is the configured gRPC metrics for the interceptors
	GRPCMetrics *om.ServerMetrics
	// EnableCredentialsForwarding allows the middleware to receive impersonation
	// identity from the client if it presents a valid proxy certificate.
	// This is used by the proxy to forward the identity of the user who
	// connected to the proxy to the next hop.
	EnableCredentialsForwarding bool
}

// Wrap sets next handler in chain
func (a *Middleware) Wrap(h http.Handler) {
	a.Handler = h
}

func getCustomRate(endpoint string) *ratelimit.RateSet {
	switch endpoint {
	// Account recovery RPCs.
	case
		"/proto.AuthService/ChangeUserAuthentication",
		"/proto.AuthService/ChangePassword",
		"/proto.AuthService/GetAccountRecoveryToken",
		"/proto.AuthService/StartAccountRecovery",
		"/proto.AuthService/VerifyAccountRecovery":
		rates := ratelimit.NewRateSet()
		// This limit means: 1 request per minute with bursts up to 10 requests.
		if err := rates.Add(time.Minute, 1, 10); err != nil {
			log.WithError(err).Debugf("Failed to define a custom rate for rpc method %q, using default rate", endpoint)
			return nil
		}
		return rates
	// Passwordless RPCs (potential unauthenticated challenge generation).
	case "/proto.AuthService/CreateAuthenticateChallenge":
		const period = defaults.LimiterPeriod
		const average = defaults.LimiterAverage
		const burst = defaults.LimiterBurst
		rates := ratelimit.NewRateSet()
		if err := rates.Add(period, average, burst); err != nil {
			log.WithError(err).Debugf("Failed to define a custom rate for rpc method %q, using default rate", endpoint)
			return nil
		}
		return rates
	}
	return nil
}

// withAuthenticatedUser returns a new context with the ContextUser field set to
// the caller's user identity as authenticated by their client TLS certificate.
func (a *Middleware) withAuthenticatedUser(ctx context.Context) (context.Context, error) {
	peerInfo, ok := peer.FromContext(ctx)
	if !ok {
		return nil, trace.AccessDenied("missing authentication")
	}

	var (
		connState      *tls.ConnectionState
		identityGetter authz.IdentityGetter
	)

	switch info := peerInfo.AuthInfo.(type) {
	// IdentityInfo is provided if the grpc server is configured with the
	// TransportCredentials provided in this package.
	case IdentityInfo:
		connState = &info.TLSInfo.State
		identityGetter = info.IdentityGetter
	// credentials.TLSInfo is provided if the grpc server is configured with
	// credentials.NewTLS.
	case credentials.TLSInfo:
		user, err := a.GetUser(info.State)
		if err != nil {
			return nil, trace.Wrap(err)
		}

		connState = &info.State
		identityGetter = user
	default:
		return nil, trace.AccessDenied("missing authentication")
	}

	ctx = authz.ContextWithUserCertificate(ctx, certFromConnState(connState))
	ctx = authz.ContextWithClientAddr(ctx, peerInfo.Addr)
	ctx = authz.ContextWithUser(ctx, identityGetter)

	return ctx, nil
}

func certFromConnState(state *tls.ConnectionState) *x509.Certificate {
	if state == nil || len(state.PeerCertificates) != 1 {
		return nil
	}
	return state.PeerCertificates[0]
}

// withAuthenticatedUserUnaryInterceptor is a gRPC unary server interceptor
// which sets the ContextUser field on the request context to the caller's user
// identity as authenticated by their client TLS certificate.
func (a *Middleware) withAuthenticatedUserUnaryInterceptor(ctx context.Context, req interface{}, info *grpc.UnaryServerInfo, handler grpc.UnaryHandler) (interface{}, error) {
	ctx, err := a.withAuthenticatedUser(ctx)
	if err != nil {
		return nil, trace.Wrap(err)
	}
	return handler(ctx, req)
}

// withAuthenticatedUserUnaryInterceptor is a gRPC stream server interceptor
// which sets the ContextUser field on the request context to the caller's user
// identity as authenticated by their client TLS certificate.
func (a *Middleware) withAuthenticatedUserStreamInterceptor(srv interface{}, serverStream grpc.ServerStream, info *grpc.StreamServerInfo, handler grpc.StreamHandler) error {
	ctx, err := a.withAuthenticatedUser(serverStream.Context())
	if err != nil {
		return trace.Wrap(err)
	}
	return handler(srv, &authenticatedStream{ctx: ctx, ServerStream: serverStream})
}

// UnaryInterceptors returns the gRPC unary interceptor chain.
func (a *Middleware) UnaryInterceptors() []grpc.UnaryServerInterceptor {
	is := []grpc.UnaryServerInterceptor{
		otelgrpc.UnaryServerInterceptor(),
	}

	if a.GRPCMetrics != nil {
		is = append(is, om.UnaryServerInterceptor(a.GRPCMetrics))
	}

	return append(is,
		interceptors.GRPCServerUnaryErrorInterceptor,
		a.Limiter.UnaryServerInterceptorWithCustomRate(getCustomRate),
		a.withAuthenticatedUserUnaryInterceptor,
	)
}

// StreamInterceptors returns the gRPC stream interceptor chain.
func (a *Middleware) StreamInterceptors() []grpc.StreamServerInterceptor {
	is := []grpc.StreamServerInterceptor{
		otelgrpc.StreamServerInterceptor(),
	}

	if a.GRPCMetrics != nil {
		is = append(is, om.StreamServerInterceptor(a.GRPCMetrics))
	}

	return append(is,
		interceptors.GRPCServerStreamErrorInterceptor,
		a.Limiter.StreamServerInterceptor,
		a.withAuthenticatedUserStreamInterceptor,
	)
}

// authenticatedStream wraps around the embedded grpc.ServerStream
// provides new context with additional metadata
type authenticatedStream struct {
	ctx context.Context
	grpc.ServerStream
}

// Context specifies stream context with authentication metadata
func (a *authenticatedStream) Context() context.Context {
	return a.ctx
}

// GetUser returns authenticated user based on request TLS metadata
func (a *Middleware) GetUser(connState tls.ConnectionState) (authz.IdentityGetter, error) {
	peers := connState.PeerCertificates
	if len(peers) > 1 {
		// when turning intermediaries on, don't forget to verify
		// https://github.com/kubernetes/kubernetes/pull/34524/files#diff-2b283dde198c92424df5355f39544aa4R59
		return nil, trace.AccessDenied("access denied: intermediaries are not supported")
	}

	// with no client authentication in place, middleware
	// assumes not-privileged Nop role.
	// it theoretically possible to use bearer token auth even
	// for connections without auth, but this is not active use-case
	// therefore it is not allowed to reduce scope
	if len(peers) == 0 {
		return authz.BuiltinRole{
			Role:        types.RoleNop,
			Username:    string(types.RoleNop),
			ClusterName: a.ClusterName,
			Identity:    tlsca.Identity{},
		}, nil
	}
	clientCert := peers[0]

	identity, err := tlsca.FromSubject(clientCert.Subject, clientCert.NotAfter)
	if err != nil {
		return nil, trace.Wrap(err)
	}
	// Since 5.0, teleport TLS certs include the origin teleport cluster in the
	// subject (identity). Before 5.0, origin teleport cluster was inferred
	// from the cert issuer.
	certClusterName := identity.TeleportCluster
	if certClusterName == "" {
		certClusterName, err = tlsca.ClusterName(clientCert.Issuer)
		if err != nil {
			log.Warnf("Failed to parse client certificate %v.", err)
			return nil, trace.AccessDenied("access denied: invalid client certificate")
		}
		identity.TeleportCluster = certClusterName
	}
	// If there is any restriction on the certificate usage
	// reject the API server request. This is done so some classes
	// of certificates issued for kubernetes usage by proxy, can not be used
	// against auth server. Later on we can extend more
	// advanced cert usage, but for now this is the safest option.
	if len(identity.Usage) != 0 && !slices.Equal(a.AcceptedUsage, identity.Usage) {
		log.Warningf("Restricted certificate of user %q with usage %v rejected while accessing the auth endpoint with acceptable usage %v.",
			identity.Username, identity.Usage, a.AcceptedUsage)
		return nil, trace.AccessDenied("access denied: invalid client certificate")
	}

	// this block assumes interactive user from remote cluster
	// based on the remote certificate authority cluster name encoded in
	// x509 organization name. This is a safe check because:
	// 1. Trust and verification is established during TLS handshake
	// by creating a cert pool constructed of trusted certificate authorities
	// 2. Remote CAs are not allowed to have the same cluster name
	// as the local certificate authority
	if certClusterName != a.ClusterName {
		// make sure that this user does not have system role
		// the local auth server can not truste remote servers
		// to issue certificates with system roles (e.g. Admin),
		// to get unrestricted access to the local cluster
		systemRole := findPrimarySystemRole(identity.Groups)
		if systemRole != nil {
			return authz.RemoteBuiltinRole{
				Role:        *systemRole,
				Username:    identity.Username,
				ClusterName: certClusterName,
				Identity:    *identity,
			}, nil
		}
		return newRemoteUserFromIdentity(*identity, certClusterName), nil
	}
	// code below expects user or service from local cluster, to distinguish between
	// interactive users and services (e.g. proxies), the code below
	// checks for presence of system roles issued in certificate identity
	systemRole := findPrimarySystemRole(identity.Groups)
	// in case if the system role is present, assume this is a service
	// agent, e.g. Proxy, connecting to the cluster
	if systemRole != nil {
		return authz.BuiltinRole{
			Role:                  *systemRole,
			AdditionalSystemRoles: extractAdditionalSystemRoles(identity.SystemRoles),
			Username:              identity.Username,
			ClusterName:           a.ClusterName,
			Identity:              *identity,
		}, nil
	}
	// otherwise assume that is a local role, no need to pass the roles
	// as it will be fetched from the local database
	return newLocalUserFromIdentity(*identity), nil
}

func findPrimarySystemRole(roles []string) *types.SystemRole {
	for _, role := range roles {
		systemRole := types.SystemRole(role)
		err := systemRole.Check()
		if err == nil {
			return &systemRole
		}
	}
	return nil
}

func extractAdditionalSystemRoles(roles []string) types.SystemRoles {
	var systemRoles types.SystemRoles
	for _, role := range roles {
		systemRole := types.SystemRole(role)
		err := systemRole.Check()
		if err != nil {
			// ignore unknown system roles rather than rejecting them, since new unknown system
			// roles may be present on certs if we rolled back from a newer version.
			log.Warnf("Ignoring unknown system role: %q", role)
			continue
		}
		systemRoles = append(systemRoles, systemRole)
	}
	return systemRoles
}

// ServeHTTP serves HTTP requests
func (a *Middleware) ServeHTTP(w http.ResponseWriter, r *http.Request) {
	if r.TLS == nil {
		trace.WriteError(w, trace.AccessDenied("missing authentication"))
		return
	}
	user, err := a.GetUser(*r.TLS)
	if err != nil {
		trace.WriteError(w, err)
		return
	}

	remoteAddr := r.RemoteAddr
	// If the request is coming from a trusted proxy and the proxy is sending a
	// TeleportImpersonateHeader, we will impersonate the user in the header
	// instead of the user in the TLS certificate.
	// This is used by the proxy to impersonate the end user when making requests
	// without re-signing the client certificate.
	impersonateUser := r.Header.Get(TeleportImpersonateUserHeader)
	if impersonateUser != "" {
		if !isProxyRole(user) {
			trace.WriteError(w, trace.AccessDenied("Credentials forwarding is only permitted for Proxy"))
			return
		}
		// If the service is not configured to allow credentials forwarding, reject the request.
		if !a.EnableCredentialsForwarding {
			trace.WriteError(w, trace.AccessDenied("Credentials forwarding is not permitted by this service"))
			return
		}

		proxyClusterName := user.GetIdentity().TeleportCluster
		if user, err = a.extractIdentityFromImpersonationHeader(proxyClusterName, impersonateUser); err != nil {
			trace.WriteError(w, err)
			return
		}
		remoteAddr = r.Header.Get(TeleportImpersonateIPHeader)
	}

	// If the request is coming from a trusted proxy, we already know the user
	// and we will impersonate him. At this point, we need to remove the
	// TeleportImpersonateHeader from the request, otherwise the proxy will
	// attempt sending the request to upstream servers with the impersonation
	// header from a fake user.
	r.Header.Del(TeleportImpersonateUserHeader)
	r.Header.Del(TeleportImpersonateIPHeader)

	// determine authenticated user based on the request parameters
	ctx := r.Context()
	ctx = authz.ContextWithUserCertificate(ctx, certFromConnState(r.TLS))
	clientSrcAddr, err := utils.ParseAddr(remoteAddr)
	if err == nil {
		ctx = authz.ContextWithClientAddr(ctx, clientSrcAddr)
	}
	ctx = authz.ContextWithUser(ctx, user)
	a.Handler.ServeHTTP(w, r.WithContext(ctx))
}

// WrapContextWithUser enriches the provided context with the identity information
// extracted from the provided TLS connection.
func (a *Middleware) WrapContextWithUser(ctx context.Context, conn utils.TLSConn) (context.Context, error) {
	// Perform the handshake if it hasn't been already. Before the handshake we
	// won't have client certs available.
	if !conn.ConnectionState().HandshakeComplete {
		if err := conn.HandshakeContext(ctx); err != nil {
			return nil, trace.ConvertSystemError(err)
		}
	}

	return a.WrapContextWithUserFromTLSConnState(ctx, conn.ConnectionState(), conn.RemoteAddr())
}

// WrapContextWithUserFromTLSConnState enriches the provided context with the identity information
// extracted from the provided TLS connection state.
func (a *Middleware) WrapContextWithUserFromTLSConnState(ctx context.Context, tlsState tls.ConnectionState, remoteAddr net.Addr) (context.Context, error) {
	user, err := a.GetUser(tlsState)
	if err != nil {
		return nil, trace.Wrap(err)
	}

	ctx = authz.ContextWithUserCertificate(ctx, certFromConnState(&tlsState))
	ctx = authz.ContextWithClientAddr(ctx, remoteAddr)
	ctx = authz.ContextWithUser(ctx, user)
	return ctx, nil
}

// ClientCertPool returns trusted x509 certificate authority pool with CAs provided as caTypes.
// In addition, it returns the total length of all subjects added to the cert pool, allowing
// the caller to validate that the pool doesn't exceed the maximum 2-byte length prefix before
// using it.
func ClientCertPool(client AccessCache, clusterName string, caTypes ...types.CertAuthType) (*x509.CertPool, int64, error) {
	if len(caTypes) == 0 {
		return nil, 0, trace.BadParameter("at least one CA type is required")
	}

	ctx := context.TODO()
	pool := x509.NewCertPool()
	var authorities []types.CertAuthority
	if clusterName == "" {
		for _, caType := range caTypes {
			cas, err := client.GetCertAuthorities(ctx, caType, false)
			if err != nil {
				return nil, 0, trace.Wrap(err)
			}
			authorities = append(authorities, cas...)
		}
	} else {
		for _, caType := range caTypes {
			ca, err := client.GetCertAuthority(
				ctx,
				types.CertAuthID{Type: caType, DomainName: clusterName},
				false)
			if err != nil {
				return nil, 0, trace.Wrap(err)
			}

			authorities = append(authorities, ca)
		}
	}

	var totalSubjectsLen int64
	for _, auth := range authorities {
		for _, keyPair := range auth.GetTrustedTLSKeyPairs() {
			cert, err := tlsca.ParseCertificatePEM(keyPair.Cert)
			if err != nil {
				return nil, 0, trace.Wrap(err)
			}
<<<<<<< HEAD
			log.Tracef("ClientCertPool -> %v", CertInfo(cert))
=======
>>>>>>> 1f4d13f4
			pool.AddCert(cert)

			// Each subject in the list gets a separate 2-byte length prefix.
			totalSubjectsLen += 2
			totalSubjectsLen += int64(len(cert.RawSubject))
		}
	}
	return pool, totalSubjectsLen, nil
}

// DefaultClientCertPool returns default trusted x509 certificate authority pool.
func DefaultClientCertPool(client AccessCache, clusterName string) (*x509.CertPool, int64, error) {
	return ClientCertPool(client, clusterName, types.HostCA, types.UserCA)
}

// isProxyRole returns true if the certificate role is a proxy role.
func isProxyRole(identity authz.IdentityGetter) bool {
	switch id := identity.(type) {
	case authz.RemoteBuiltinRole:
		return id.Role == types.RoleProxy
	case authz.BuiltinRole:
		return id.Role == types.RoleProxy
	default:
		return false
	}
}

// extractIdentityFromImpersonationHeader extracts the identity from the impersonation
// header and returns it. If the impersonation header holds an identity of a
// system role, an error is returned.
func (a *Middleware) extractIdentityFromImpersonationHeader(proxyCluster string, impersonate string) (authz.IdentityGetter, error) {
	// Unmarshal the impersonated user from the header.
	var impersonatedIdentity tlsca.Identity
	if err := json.Unmarshal([]byte(impersonate), &impersonatedIdentity); err != nil {
		return nil, trace.Wrap(err)
	}

	switch {
	case findPrimarySystemRole(impersonatedIdentity.Groups) != nil:
		// make sure that this user does not have system role
		// since system roles are not allowed to be impersonated.
		return nil, trace.AccessDenied("can not impersonate a system role")
	case proxyCluster != "" && proxyCluster != a.ClusterName && proxyCluster != impersonatedIdentity.TeleportCluster:
		// If a remote proxy is impersonating a user from a different cluster, we
		// must reject the request. This is because the proxy is not allowed to
		// impersonate a user from a different cluster.
		return nil, trace.AccessDenied("can not impersonate users via a different cluster proxy")
	case impersonatedIdentity.TeleportCluster != a.ClusterName:
		// if the impersonated user is from a different cluster, we need to
		// use him as remote user.
		return newRemoteUserFromIdentity(impersonatedIdentity, impersonatedIdentity.TeleportCluster), nil
	default:
		// otherwise assume that is a local role, no need to pass the roles
		// as it will be fetched from the local database
		return newLocalUserFromIdentity(impersonatedIdentity), nil
	}
}

// newRemoteUserFromIdentity creates a new remote user from the identity.
func newRemoteUserFromIdentity(identity tlsca.Identity, clusterName string) authz.RemoteUser {
	return authz.RemoteUser{
		ClusterName:      clusterName,
		Username:         identity.Username,
		Principals:       identity.Principals,
		KubernetesGroups: identity.KubernetesGroups,
		KubernetesUsers:  identity.KubernetesUsers,
		DatabaseNames:    identity.DatabaseNames,
		DatabaseUsers:    identity.DatabaseUsers,
		RemoteRoles:      identity.Groups,
		Identity:         identity,
	}
}

// newLocalUserFromIdentity creates a new local user from the identity.
func newLocalUserFromIdentity(identity tlsca.Identity) authz.LocalUser {
	return authz.LocalUser{
		Username: identity.Username,
		Identity: identity,
	}
}

// ImpersonatorRoundTripper is a round tripper that impersonates a user with
// the identity provided.
type ImpersonatorRoundTripper struct {
	http.RoundTripper
}

// NewImpersonatorRoundTripper returns a new impersonator round tripper.
func NewImpersonatorRoundTripper(rt http.RoundTripper) *ImpersonatorRoundTripper {
	return &ImpersonatorRoundTripper{
		RoundTripper: rt,
	}
}

// RoundTrip implements http.RoundTripper interface to include the identity
// in the request header.
func (r *ImpersonatorRoundTripper) RoundTrip(req *http.Request) (*http.Response, error) {
	identity, err := authz.UserFromContext(req.Context())
	if err != nil {
		return nil, trace.Wrap(err)
	}
	b, err := json.Marshal(identity.GetIdentity())
	if err != nil {
		return nil, trace.Wrap(err)
	}
	req.Header.Set(TeleportImpersonateUserHeader, string(b))
	defer req.Header.Del(TeleportImpersonateUserHeader)

	clientSrcAddr, err := authz.ClientAddrFromContext(req.Context())
	if err != nil {
		return nil, trace.Wrap(err)
	}

	req.Header.Set(TeleportImpersonateIPHeader, clientSrcAddr.String())
	defer req.Header.Del(TeleportImpersonateIPHeader)

	return r.RoundTripper.RoundTrip(req)
}

// CloseIdleConnections ensures that the returned [net.RoundTripper]
// has a CloseIdleConnections method.
func (r *ImpersonatorRoundTripper) CloseIdleConnections() {
	type closeIdler interface {
		CloseIdleConnections()
	}
	if c, ok := r.RoundTripper.(closeIdler); ok {
		c.CloseIdleConnections()
	}
}

// IdentityForwardingHeaders returns a copy of the provided headers with
// the TeleportImpersonateUserHeader and TeleportImpersonateIPHeader headers
// set to the identity provided.
// The returned headers shouln't be used across requests as they contain
// the client's IP address and the user's identity.
func IdentityForwardingHeaders(ctx context.Context, originalHeaders http.Header) (http.Header, error) {
	identity, err := authz.UserFromContext(ctx)
	if err != nil {
		return nil, trace.Wrap(err)
	}
	b, err := json.Marshal(identity.GetIdentity())
	if err != nil {
		return nil, trace.Wrap(err)
	}

	headers := originalHeaders.Clone()
	headers.Set(TeleportImpersonateUserHeader, string(b))

	clientSrcAddr, err := authz.ClientAddrFromContext(ctx)
	if err != nil {
		return nil, trace.Wrap(err)
	}

	headers.Set(TeleportImpersonateIPHeader, clientSrcAddr.String())
	return headers, nil
}<|MERGE_RESOLUTION|>--- conflicted
+++ resolved
@@ -761,10 +761,6 @@
 			if err != nil {
 				return nil, 0, trace.Wrap(err)
 			}
-<<<<<<< HEAD
-			log.Tracef("ClientCertPool -> %v", CertInfo(cert))
-=======
->>>>>>> 1f4d13f4
 			pool.AddCert(cert)
 
 			// Each subject in the list gets a separate 2-byte length prefix.
