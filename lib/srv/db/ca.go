/*
Copyright 2020-2021 Gravitational, Inc.

Licensed under the Apache License, Version 2.0 (the "License");
you may not use this file except in compliance with the License.
You may obtain a copy of the License at

    http://www.apache.org/licenses/LICENSE-2.0

Unless required by applicable law or agreed to in writing, software
distributed under the License is distributed on an "AS IS" BASIS,
WITHOUT WARRANTIES OR CONDITIONS OF ANY KIND, either express or implied.
See the License for the specific language governing permissions and
limitations under the License.
*/

package db

import (
	"context"
	"fmt"
	"io"
	"net/http"
	"os"
	"path/filepath"

	"github.com/gravitational/teleport"
	"github.com/gravitational/teleport/api/types"
	awsutils "github.com/gravitational/teleport/api/utils/aws"
	"github.com/gravitational/teleport/lib/defaults"
	"github.com/gravitational/teleport/lib/tlsca"
	"github.com/gravitational/teleport/lib/utils"

	"github.com/gravitational/trace"
	sqladmin "google.golang.org/api/sqladmin/v1beta4"
)

// initCACert initializes the provided server's CA certificate in case of a
// cloud hosted database instance.
func (s *Server) initCACert(ctx context.Context, database types.Database) error {
	// CA certificate may be set explicitly via configuration.
	if len(database.GetCA()) != 0 {
		return nil
	}
	// Can only download it for cloud-hosted instances.
	switch database.GetType() {
	case types.DatabaseTypeRDS,
		types.DatabaseTypeRedshift,
		types.DatabaseTypeElastiCache,
		types.DatabaseTypeMemoryDB,
<<<<<<< HEAD
		types.DatabaseTypeCloudSQL,
		types.DatabaseTypeAzure,
		types.DatabaseTypeAWSKeyspaces:
=======
		types.DatabaseTypeCloudSQL:

	case types.DatabaseTypeAzure:
		// Azure Cache for Redis uses system cert poool
		if database.GetProtocol() == defaults.ProtocolRedis {
			return nil
		}

>>>>>>> 5fa3960c
	default:
		return nil
	}
	// It's not set so download it or see if it's already downloaded.
	bytes, err := s.getCACert(ctx, database)
	if err != nil {
		return trace.Wrap(err)
	}
	// Make sure the cert we got is valid just in case.
	if _, err := tlsca.ParseCertificatePEM(bytes); err != nil {
		return trace.Wrap(err, "CA certificate for %v doesn't appear to be a valid x509 certificate: %s",
			database, bytes)
	}
	database.SetStatusCA(string(bytes))
	return nil
}

// getCACert returns automatically downloaded root certificate for the provided
// cloud database instance.
//
// The cert can already be cached in the filesystem, otherwise we will attempt
// to download it.
func (s *Server) getCACert(ctx context.Context, database types.Database) ([]byte, error) {
	// Auto-downloaded certs reside in the data directory.
	filePath, err := s.getCACertPath(database)
	if err != nil {
		return nil, trace.Wrap(err)
	}
	// Check if we already have it.
	_, err = utils.StatFile(filePath)
	if err != nil && !trace.IsNotFound(err) {
		return nil, trace.Wrap(err)
	}
	// It's already downloaded.
	if err == nil {
		s.log.Debugf("Loaded CA certificate %v.", filePath)
		return os.ReadFile(filePath)
	}
	// Otherwise download it.
	s.log.Debugf("Downloading CA certificate for %v.", database)
	bytes, err := s.cfg.CADownloader.Download(ctx, database)
	if err != nil {
		return nil, trace.Wrap(err)
	}
	// Save to the filesystem.
	err = os.WriteFile(filePath, bytes, teleport.FileMaskOwnerOnly)
	if err != nil {
		return nil, trace.Wrap(err)
	}
	s.log.Debugf("Saved CA certificate %v.", filePath)
	return bytes, nil
}

// getCACertPath returns the path where automatically downloaded root certificate
// for the provided database is stored in the filesystem.
func (s *Server) getCACertPath(database types.Database) (string, error) {
	switch database.GetType() {
	// All RDS instances share the same root CA (per AWS region) which can be
	// downloaded from a well-known URL.
	case types.DatabaseTypeRDS:
		return filepath.Join(s.cfg.DataDir, filepath.Base(rdsCAURLForDatabase(database))), nil

	// All Redshift instances share the same root CA which can be downloaded
	// from a well-known URL.
	case types.DatabaseTypeRedshift:
		return filepath.Join(s.cfg.DataDir, filepath.Base(redshiftCAURLForDatabase(database))), nil

	// ElastiCache databases are signed with Amazon root CA. In most cases,
	// x509.SystemCertPool should be sufficient to verify ElastiCache servers.
	// However, x509.SystemCertPool does not support windows for go versions
	// older than 1.18. In addition, system cert path can be overridden by
	// environment variables on many OSes. Therefore, Amazon root CA is
	// downloaded here to be safe.
	//
	// AWS MemoryDB uses same CA as ElastiCache.
	case types.DatabaseTypeElastiCache,
		types.DatabaseTypeMemoryDB:
		return filepath.Join(s.cfg.DataDir, filepath.Base(amazonRootCA1URL)), nil

	// Each Cloud SQL instance has its own CA.
	case types.DatabaseTypeCloudSQL:
		return filepath.Join(s.cfg.DataDir, fmt.Sprintf("%v-root.pem", database.GetName())), nil

	case types.DatabaseTypeAzure:
		return filepath.Join(s.cfg.DataDir, filepath.Base(azureCAURL)), nil

	case types.DatabaseTypeAWSKeyspaces:
		return filepath.Join(s.cfg.DataDir, filepath.Base(amazonKeyspacesCAURL)), nil
	}

	return "", trace.BadParameter("%v doesn't support automatic CA download", database)
}

// CADownloader defines interface for cloud databases CA cert downloaders.
type CADownloader interface {
	// Download downloads CA certificate for the provided database instance.
	Download(context.Context, types.Database) ([]byte, error)
}

type realDownloader struct {
	dataDir string
}

// NewRealDownloader returns real cloud database CA downloader.
func NewRealDownloader(dataDir string) CADownloader {
	return &realDownloader{dataDir: dataDir}
}

// Download downloads CA certificate for the provided cloud database instance.
func (d *realDownloader) Download(ctx context.Context, database types.Database) ([]byte, error) {
	switch database.GetType() {
	case types.DatabaseTypeRDS:
		return d.downloadFromURL(rdsCAURLForDatabase(database))
	case types.DatabaseTypeRedshift:
		return d.downloadFromURL(redshiftCAURLForDatabase(database))
	case types.DatabaseTypeElastiCache,
		types.DatabaseTypeMemoryDB:
		return d.downloadFromURL(amazonRootCA1URL)
	case types.DatabaseTypeCloudSQL:
		return d.downloadForCloudSQL(ctx, database)
	case types.DatabaseTypeAzure:
		return d.downloadFromURL(azureCAURL)
	case types.DatabaseTypeAWSKeyspaces:
		return d.downloadFromURL(amazonKeyspacesCAURL)
	}
	return nil, trace.BadParameter("%v doesn't support automatic CA download", database)
}

// downloadFromURL downloads root certificate from the provided URL.
func (d *realDownloader) downloadFromURL(downloadURL string) ([]byte, error) {
	resp, err := http.Get(downloadURL)
	if err != nil {
		return nil, trace.Wrap(err)
	}
	defer resp.Body.Close()
	if resp.StatusCode != http.StatusOK {
		return nil, trace.BadParameter("status code %v when fetching from %q",
			resp.StatusCode, downloadURL)
	}
	bytes, err := io.ReadAll(resp.Body)
	if err != nil {
		return nil, trace.Wrap(err)
	}
	return bytes, nil
}

// downloadForCloudSQL downloads root certificate for the provided Cloud SQL
// instance.
//
// This database service GCP IAM role should have "cloudsql.instances.get"
// permission in order for this to work.
func (d *realDownloader) downloadForCloudSQL(ctx context.Context, database types.Database) ([]byte, error) {
	sqladminService, err := sqladmin.NewService(ctx)
	if err != nil {
		return nil, trace.Wrap(err)
	}
	instance, err := sqladmin.NewInstancesService(sqladminService).Get(
		database.GetGCP().ProjectID, database.GetGCP().InstanceID).Context(ctx).Do()
	if err != nil {
		return nil, trace.BadParameter(cloudSQLDownloadError, database.GetName(),
			err, database.GetGCP().InstanceID)
	}
	if instance.ServerCaCert != nil {
		return []byte(instance.ServerCaCert.Cert), nil
	}
	return nil, trace.NotFound("Cloud SQL instance %v does not contain server CA certificate info: %v",
		database, instance)
}

// rdsCAURLForDatabase returns root certificate download URL based on the region
// of the provided RDS server instance.
//
// https://docs.aws.amazon.com/AmazonRDS/latest/UserGuide/UsingWithRDS.SSL.html
func rdsCAURLForDatabase(database types.Database) string {
	region := database.GetAWS().Region

	switch {
	case awsutils.IsCNRegion(region):
		return fmt.Sprintf(rdsCNRegionCAURLTemplate, region, region)

	case awsutils.IsUSGovRegion(region):
		return fmt.Sprintf(rdsUSGovRegionCAURLTemplate, region, region)

	default:
		return fmt.Sprintf(rdsDefaultCAURLTemplate, region, region)
	}
}

// redshiftCAURLForDatabase returns root certificate download URL based on the region
// of the provided RDS server instance.
func redshiftCAURLForDatabase(database types.Database) string {
	if awsutils.IsCNRegion(database.GetAWS().Region) {
		return redshiftCNRegionCAURL
	}
	return redshiftDefaultCAURL
}

const (
	// rdsDefaultCAURLTemplate is the string format template that creates URLs
	// for region based RDS CA bundles.
	//
	// https://docs.aws.amazon.com/AmazonRDS/latest/UserGuide/UsingWithRDS.SSL.html
	rdsDefaultCAURLTemplate = "https://truststore.pki.rds.amazonaws.com/%s/%s-bundle.pem"
	// rdsUSGovRegionCAURLTemplate is the string format template that creates URLs
	// for region based RDS CA bundles for AWS US GovCloud regions
	//
	// https://docs.aws.amazon.com/AmazonRDS/latest/UserGuide/UsingWithRDS.SSL.html
	rdsUSGovRegionCAURLTemplate = "https://truststore.pki.us-gov-west-1.rds.amazonaws.com/%s/%s-bundle.pem"
	// rdsCNRegionCAURLTemplate is the string format template that creates URLs
	// for region based RDS CA bundles for AWS China regions.
	//
	// https://docs.amazonaws.cn/en_us/AmazonRDS/latest/UserGuide/UsingWithRDS.SSL.html
	rdsCNRegionCAURLTemplate = "https://rds-truststore.s3.cn-north-1.amazonaws.com.cn/%s/%s-bundle.pem"
	// redshiftDefaultCAURL is the Redshift CA bundle download URL.
	//
	// https://docs.aws.amazon.com/redshift/latest/mgmt/connecting-ssl-support.html
	redshiftDefaultCAURL = "https://s3.amazonaws.com/redshift-downloads/amazon-trust-ca-bundle.crt"
	// redshiftDefaultCAURL is the Redshift CA bundle download URL for AWS
	// China regions.
	//
	// https://docs.amazonaws.cn/redshift/latest/mgmt/connecting-ssl-support.html
	redshiftCNRegionCAURL = "https://s3.cn-north-1.amazonaws.com.cn/redshift-downloads-cn/amazon-trust-ca-bundle.crt"
	// amazonRootCA1URL is the root CA for many Amazon websites and services.
	//
	// https://www.amazontrust.com/repository/
	amazonRootCA1URL = "https://www.amazontrust.com/repository/AmazonRootCA1.pem"

	// azureCAURL is the URL of the CA certificate for validating certificates
	// presented by Azure hosted databases. See:
	//
	// https://docs.microsoft.com/en-us/azure/postgresql/concepts-ssl-connection-security
	// https://docs.microsoft.com/en-us/azure/mysql/howto-configure-ssl
	azureCAURL = "https://www.digicert.com/CACerts/BaltimoreCyberTrustRoot.crt.pem"
	// cloudSQLDownloadError is the error message that gets returned when
	// we failed to download root certificate for Cloud SQL instance.

	// amazonKeyspacesCAURL is the URL of the CA certificate for validating certificates
	// presented by AWS Keyspace. See:
	// https://docs.aws.amazon.com/keyspaces/latest/devguide/using_go_driver.html
	amazonKeyspacesCAURL = "https://certs.secureserver.net/repository/sf-class2-root.crt"

	cloudSQLDownloadError = `Could not download Cloud SQL CA certificate for database %v due to the following error:

    %v

To correct the error you can try the following:

  * Make sure this database service has "Cloud SQL Viewer" GCP IAM role, or
    "cloudsql.instances.get" IAM permission.

  * Download root certificate for your Cloud SQL instance %q manually and set
    it in the database configuration using "ca_cert_file" configuration field.`
)<|MERGE_RESOLUTION|>--- conflicted
+++ resolved
@@ -48,11 +48,7 @@
 		types.DatabaseTypeRedshift,
 		types.DatabaseTypeElastiCache,
 		types.DatabaseTypeMemoryDB,
-<<<<<<< HEAD
-		types.DatabaseTypeCloudSQL,
-		types.DatabaseTypeAzure,
-		types.DatabaseTypeAWSKeyspaces:
-=======
+		types.DatabaseTypeAWSKeyspaces,
 		types.DatabaseTypeCloudSQL:
 
 	case types.DatabaseTypeAzure:
@@ -61,7 +57,6 @@
 			return nil
 		}
 
->>>>>>> 5fa3960c
 	default:
 		return nil
 	}
