--- conflicted
+++ resolved
@@ -23,11 +23,9 @@
 import * as Icon from 'design/Icon';
 import { Notification, NotificationItem } from 'shared/components/Notification';
 
-<<<<<<< HEAD
+import { useStore } from 'shared/libs/stores';
+
 import Option from "shared/components/Select"
-=======
-import { useStore } from 'shared/libs/stores';
->>>>>>> 55e2ea20
 
 import useTeleport from 'teleport/useTeleport';
 import {
@@ -51,13 +49,10 @@
 import { ActionButtonPrimary, ActionButtonSecondary, Header } from './Header';
 import { PasswordBox } from './PasswordBox';
 import { AddAuthDeviceWizard } from './ManageDevices/AddAuthDeviceWizard';
-<<<<<<< HEAD
+import { StatePill } from './StatePill';
 import {SingleRowBox} from "design/MultiRowBox";
 import Select from "shared/components/Select";
 import {UserContext} from "teleport/User/UserContext";
-=======
-import { StatePill } from './StatePill';
->>>>>>> 55e2ea20
 
 export interface EnterpriseComponentProps {
   // TODO(bl-nero): Consider moving the notifications to its own store and
