--- conflicted
+++ resolved
@@ -4993,9 +4993,7 @@
       </div>
     </a>
     <div
-<<<<<<< HEAD
-      class="c17"
-=======
+
       class="c7"
       data-testid="7"
     >
@@ -5032,7 +5030,6 @@
     </div>
     <div
       class="c15"
->>>>>>> af1540df
       data-testid="1"
     >
       <div
